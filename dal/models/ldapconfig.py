--- conflicted
+++ resolved
@@ -6,13 +6,8 @@
     LdapConfigDoesNotExist,
     LdapConfigMissingParameter)
 
-<<<<<<< HEAD
-from dal.models.model import Model
-from dal.models.scopestree import ScopesTree, scopes
-=======
 from .model import Model
 from .scopestree import ScopesTree, scopes
->>>>>>> b9e5a12e
 
 
 
