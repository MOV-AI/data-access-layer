--- conflicted
+++ resolved
@@ -16,11 +16,7 @@
 import rosmsg
 import rospkg
 
-<<<<<<< HEAD
-from dal.models.scopestree import scopes
-=======
 from .scopestree import scopes
->>>>>>> c15b68d8
 from dal.scopes.system import System
 from .model import Model
 
