--- conflicted
+++ resolved
@@ -15,17 +15,11 @@
 import genmsg
 import rosmsg
 import rospkg
-<<<<<<< HEAD
-from dal.scopes import System
+
+from .scopestree import scopes
+from dal.scopes.system import System
 from .model import Model
-from .scopestree import scopes
-=======
-
-from dal.scopes.scopestree import scopes
-from dal.scopes.system import System
-from dal.models.model import Model
-
->>>>>>> 5ea5eddd
+
 from movai_core_shared.logger import Log
 
 
