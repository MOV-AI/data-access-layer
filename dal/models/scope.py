--- conflicted
+++ resolved
@@ -9,14 +9,8 @@
 """
 import os
 from deprecated.api.exceptions import DoesNotExist, AlreadyExist
-<<<<<<< HEAD
 from .structures import Struct
 from ..movaidb.database import MovaiDB, Configuration
-=======
-from ..movaidb.database import MovaiDB
-from .structures import Struct
-from ..movaidb.configuration import Configuration
->>>>>>> e60809bf
 
 
 class Scope(Struct):
