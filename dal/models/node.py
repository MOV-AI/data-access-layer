"""
   Copyright (C) Mov.ai  - All Rights Reserved
   Unauthorized copying of this file, via any medium is strictly prohibited
   Proprietary and confidential

   Developers:
   - Alexandre Pires  (alexandre.pires@mov.ai) - 2020
   - Manuel Silva  (manuel.silva@mov.ai) - 2020
"""
<<<<<<< HEAD
from movai_core_shared.consts import ROS1_NODELET, MOVAI_STATE, ROS1_PLUGIN

from dal.models.scopestree import scopes
from dal.models.model import Model
=======
from movai_core_shared.consts import (ROS1_NODELET, MOVAI_STATE, ROS1_PLUGIN)
#from .ports import Ports
from .scopestree import scopes
from .model import Model
>>>>>>> c15b68d8


class Node(Model):
    """
    Provides the default configuration to launch a GD_Node
    """

    __RELATIONS__ = {
        # "schemas/1.0/Node/PortsInst/Template": {
        #     "schema_version": "1.0",
        #     "scope": "Ports",
        # },
        "schemas/1.0/Node/PortsInst/In/Callback": {
            "schema_version": "1.0",
            "scope": "Callback",
        }
    }

    @property
    def is_remappable(self) -> bool:
        """Returns True if the ports are allowed to remap"""
        # get the value from the attribute Remappable
        # possible values True, False, None, ""
        prop = True if self.Remappable in [None, ""] else self.Remappable

        # get the value from the parameter _remappable
        # parameter takes precedence over attribute
        try:
            param = self.Parameter["_remappable"].Value
        except KeyError:
            param = None

        return prop if param in [None, ""] else param

    @property
    def is_node_to_launch(self) -> bool:
        """Returns True if it should be launched"""
        # get the value from the attribute Launch
        # possible values True, False, None, ""
        prop = True if self.Launch in [None, ""] else self.Launch

        # get the value from the parameter _launch
        # parameter takes precedence over attribute
        try:
            param = self.Parameter["_launch"].Value
        except KeyError:
            param = None

        return prop if param in [None, ""] else param

    @property
    def is_persistent(self) -> bool:
        """Returns True if it persists on state transitions"""
        # get the value from the attribute Persistent
        # possible values True, False, None, ""
        prop = False if self.Persistent in [None, ""] else self.Persistent

        # get the value from the parameter _persistent
        # parameter takes precedence over attribute
        try:
            param = self.Parameter["_persistent"].Value
        except KeyError:
            param = None

        return prop if param in [None, ""] else param

    @property
    def is_nodelet(self) -> bool:
        """Returns True if the node is of type Nodelet"""
        return self.Type == ROS1_NODELET

    @property
    def is_state(self) -> bool:
        """Returns True if the node is of type State"""
        return self.Type == MOVAI_STATE

    @property
    def is_plugin(self) -> bool:
        """Returns True if the node is of type plugin"""
        return self.Type == ROS1_PLUGIN

    def get_params(self) -> dict:
        """
        Return a dict with all parameters in the format <parameter name>: <Parameter.Value>
        (Parameter format is {key:{Value: <value>, Description: <value>}})
        """
        params = self.Parameter.serialize()
        output = {key: value["Value"] for key, value in params.items()}
        return output

    def get_port(self, port_inst: str):
        """Returns an instance (Ports) of the port instance template"""

        tpl = self.PortsInst[port_inst].Template

        # return Ports(tpl)
        return scopes.from_path(tpl, scope="Ports")


# Register class as model of scope Flow
Model.register_model_class("Node", Node)<|MERGE_RESOLUTION|>--- conflicted
+++ resolved
@@ -7,17 +7,10 @@
    - Alexandre Pires  (alexandre.pires@mov.ai) - 2020
    - Manuel Silva  (manuel.silva@mov.ai) - 2020
 """
-<<<<<<< HEAD
-from movai_core_shared.consts import ROS1_NODELET, MOVAI_STATE, ROS1_PLUGIN
-
-from dal.models.scopestree import scopes
-from dal.models.model import Model
-=======
 from movai_core_shared.consts import (ROS1_NODELET, MOVAI_STATE, ROS1_PLUGIN)
 #from .ports import Ports
 from .scopestree import scopes
 from .model import Model
->>>>>>> c15b68d8
 
 
 class Node(Model):
