"""
   Copyright (C) Mov.ai  - All Rights Reserved
   Unauthorized copying of this file, via any medium is strictly prohibited
   Proprietary and confidential

   Developers:
   - Tiago Teixeira  (tiago.teixeira@mov.ai) - 2020

   Callback Model
"""

import importlib
import inspect
import pkgutil
import pydoc
import sys
from typing import Any, Dict, List
import rospkg
from movai_core_shared.logger import Log

<<<<<<< HEAD
from dal.models.scopestree import scopes
=======
from .scopestree import scopes
>>>>>>> c15b68d8
from dal.scopes.system import System

from dal.models.model import Model


logger = Log.get_logger('')


class Callback(Model):
    """Callback Model"""

    __RELATIONS__ = {
        # "schemas/1.0/Callback/Message" : {
        #     "schema_version": "1.0",
        #     "scope": "Message"
        # }
    }

    # default __init__

    def is_valid(self) -> bool:
        """returns true"""
        return True

    def remove(self, force: bool = False) -> Dict:  # pylint: disable=unused-argument
        """This doesn't make sense here anymore"""
        return {}

    def has_permission(
        self, user: Any, permission: Any, app_name: str
    ) -> bool:  # pylint: disable=unused-argument
        """Needs implementation"""
        # TODO implement
        return True

    # ported blindly
    @staticmethod
    def get_modules() -> List:
        """Get list of modules"""
        modules_list = [x[1] for x in pkgutil.iter_modules()]

        modules = {}

        def callback(path, modname, desc, modules=modules):
            if modname and modname[-9:] == ".__init__":
                modname = modname[:-9] + " (package)"
            if modname.find(".") < 0:
                modules[modname] = 1

        def onerror(modname):
            callback(None, modname, None)

        pydoc.ModuleScanner().run(callback, onerror=onerror)

        return list(modules.keys())

    # ported blindly
    @staticmethod
    def get_methods(module: str) -> Dict:
        """get methods of module"""
        try:
            object = importlib.import_module(module)

            all = getattr(object, "__all__", None)
            # try:
            #    all = object.__all__
            # except:
            #    all = None

            classes = []
            for key, value in inspect.getmembers(object, inspect.isclass):
                # if __all__ exists, believe it.  Otherwise use old heuristic.
                if all is not None or (inspect.getmodule(value) or object) is object:
                    if pydoc.visiblename(key, all, object):
                        classes.append((key, value))
                else:
                    classes.append((key, value))

            # logger.debug('Classes:\n', [x[0] for x in classes])

            funcs = []
            for key, value in inspect.getmembers(object, inspect.isroutine):
                # if __all__ exists, believe it.  Otherwise use old heuristic.
                if (
                    all is not None
                    or inspect.isbuiltin(value)
                    or inspect.getmodule(value) is object
                ):
                    if pydoc.visiblename(key, all, object):
                        funcs.append((key, value))
                else:
                    funcs.append((key, value))

            # logger.debug('Functions:\n', [x[0] for x in funcs])

            data = []
            for key, value in inspect.getmembers(object, pydoc.isdata):
                if pydoc.visiblename(key, all, object):
                    data.append((key, value))

            # logger.debug('Data:\n', [x[0] for x in data])

            # modpkgs = {}
            modpkgs_names = set()
            if hasattr(object, "__path__"):
                for _, modname, _ in pkgutil.iter_modules(object.__path__):
                    modpkgs_names.add(modname)
                    # modpkgs[modname] = Callback.get_methods(module+'.'+modname)

            # logger.debug('Modules:\n', list(modpkgs_names))

            # Detect submodules as sometimes created by C extensions
            """
            submodules = []
            for key, value in inspect.getmembers(object, inspect.ismodule):
                if value.__name__.startswith(module + '.') and key not in modpkgs_names:
                    submodules.append(key)
            if submodules:
                submodules.sort()

            logger.debug('Submodules:\n', submodules)
            """

            methods = {
                "modules": list(modpkgs_names),
                "classes": [x[0] for x in classes],
                "functions": [x[0] for x in funcs],
                "consts": [x[0] for x in data]
            }

            return methods
        except:
            logger.error("Cannot import Module", module)
            return {}

    # ported blindly
    @staticmethod
    def get_full_modules() -> Dict:
        """get get full dict of modules"""

        module_description = {}

        mods = Callback.get_modules()
        for module in mods:
            # filter modules
            if module.startswith("_"):
                # ignore module
                continue
            module_description[module] = Callback.get_methods(module)

        return module_description

    # ported blindly
    @staticmethod
    def _get_modules() -> dict:
        """new, recursive way to get modules

        This kinda looks like:

        pkg1/
         |
         +  __init__.py
         \\  mod_dred.py
        mod1.py


        {
            'pkg1' : {
                'isPkg' : True,
                'functions' : ['foo1','bar1'],
                'classes' : ['class1'],
                'constants' : ['ID1','factor1'],
                'modules' : {
                    'mod_dred' : {
                        'isPkg': False,
                        'functions' : ['bar2','foo2'],
                        'classes' : [],
                        'constants' : []
                        # no modules here
                    }
                }
            },
            'mod1' : {
                'isPkg' : False,
                'functions' : [],
                'constants' : [],
                'classes' : ['MegaClass']
                # again, no modules here
            }
        }

        """

        modules = {}

        def expand_package(ret_dict: dict, pkg: pkgutil.ModuleInfo, parent: str = ""):
            """check package for nested modules"""
            path = pkg[0].path + "/" + pkg[1]

            # expand it
            this = parent + "." + pkg[1]
            if this[0] == ".":
                this = this[1:]

            # iterate contents of this package
            for x in pkgutil.iter_modules([path]):
                # ignore '_*' modules
                logger.debug(f"Adding nested module {x[1]}")
                if x[1].startswith("_") or x[1] == 'init_local_db' or x[1] == 'tf_monitor':
                    continue

                # shouldn't be python2 for sure
                ret_dict[x[1]] = {"isPkg": x[2]}

                # always expand module
                v = expand_module(ret_dict[x[1]], this + "." + x[1])
                # and maybe expand package
                if x[2] and v:  # on error expanding module, completely ignore it
                    ret_dict[x[1]]["modules"] = {}
                    expand_package(ret_dict[x[1]]["modules"], x, this)

                if not v:
                    # remove it from the list if erroneous
                    del ret_dict[x[1]]

        def expand_module(ret_dict: dict, mod: str) -> bool:
            """get methods, classes and constants from the module

            return True on success
            return False on module not found or error parsing the module
            """

            i_mod = None
            try:
                i_mod = importlib.import_module(mod)
            except ModuleNotFoundError:
                # this is an actual error
                return False
            except:
                # this may actually not be an error ...
                # but we can't still work with it
                # so, acknowledge it exists
                # (this happens with API2.Scopes)
                return True

            try:
                # i_mod = importlib.import_module(mod)

                # now read its internals
                # dammed ros
                a_all = None
                try:
                    a_all = getattr(i_mod, "__all__", None)
                except:
                    # ros sends another exception instead of using default value...
                    # #python2
                    pass

                ret_dict["classes"] = []
                ret_dict["functions"] = []
                ret_dict["consts"] = []

                # FIXME probably needs optimizing, still figuring how to...
                # when intersecting the class/function/data list with the __all__ list

                # get classes
                for key, value in inspect.getmembers(i_mod, inspect.isclass):

                    # ignore __var__ like __these__
                    # probably simpler than re.match()
                    if key[:2] == "__" and key[-2:] == "__":
                        continue

                    if a_all is not None:
                        # if there is an __all__
                        # and it's advertised there
                        if key in a_all:
                            # add it
                            ret_dict["classes"].append(key)
                            # ignore the value tho, only need key
                    else:
                        # just add it
                        ret_dict["classes"].append(key)

                # get methods
                for key, value in inspect.getmembers(i_mod, inspect.isroutine):

                    # ignore __var__ like __these__
                    if key[:2] == "__" and key[-2:] == "__":
                        continue

                    if a_all is not None:
                        # if there is an __all__
                        # and it's advertised there
                        if key in a_all:
                            # add it
                            ret_dict["functions"].append(key)
                            # ignore the value tho, only need key
                    else:
                        # just add it
                        ret_dict["functions"].append(key)

                # get data/constants
                for key, value in inspect.getmembers(i_mod, pydoc.isdata):

                    # ignore __var__ like __these__
                    if key[:2] == "__" and key[-2:] == "__":
                        continue

                    if a_all is not None:
                        # if there is an __all__
                        # and it's advertised there
                        if key in a_all:
                            # add it
                            ret_dict["consts"].append(key)
                            # ignore the value tho, only need key
                    else:
                        # just add it
                        # or don't ?
                        ret_dict["consts"].append(key)

                # so it's done ?
                del i_mod
            except rospkg.common.ResourceNotFound:
                # ros throws this exception somewhere in inspect.getmembers
                # called on a ros (python2) module
                # which means we can't get the module members,
                # but still add to the list of modules
                return True  # early return
            except:  # something?
                return False
            return True

        # iterate every module found

        builtin_modules = [("", name, False) for name in sys.builtin_module_names]
        for x in list(pkgutil.iter_modules()) + builtin_modules:
            # now ...
            # x[0] -> FileFinder(path_where_modules_was_found)
            # x[1] -> module/package name
            # x[2] -> if it is a package (True=package,False=module)

            # this finds all modules, including python2, so we need to filter that

            # filter x[0].path for python2 (ignore those)
            # not anymore
            # if '/python2.' in x[0].path:
            #    # ignore this one
            #    continue

            # ignore _pkgs _starting _with '_'
            if x[1].startswith("_") or x[1] == 'init_local_db':
                # nope
                logger.debug(f"Skipping module {x[1]}")

                continue
            logger.debug(f"Adding module {x[1]}")
            # create the template dict
            modules[x[1]] = {"isPkg": x[2]}

            # i guess always expand module
            v = expand_module(modules[x[1]], x[1])

            # and maybe expand the package, if it's one
            if x[2] and v:
                # package
                # logger.debug(f"expanding pack {x[0]},{x[1]}")
                modules[x[1]]["modules"] = {}
                expand_package(modules[x[1]]["modules"], x)

            if not v:  # on error
                del modules[x[1]]

        # and return it
        logger.debug(f"Found {len(modules)} modules")
        return modules

    @staticmethod
    def export_modules() -> None:
        """Get modules and save them to db (System)

        this takes about 4 seconds to run

        and prints a LOT of stuff to the terminal

        currently (14-10 on spawner) uses about 19kb of memory (?)
        """

        data = Callback._get_modules()

        try:
            # currently using the old api
            mods = System(
                "PyModules", db="local"
            )  # scopes('local').System['PyModules', 'cache']
        except Exception:  # pylint: disable=broad-except
            mods = System(
                "PyModules", new=True, db="local"
            )  # scopes('local').create('System', 'PyModules')

        mods.Value = data

        del mods, data  # not that it's gonna make a difference ...

    @staticmethod
    def fetch_modules_api() -> Dict:
        """to be called from rest api"""
        try:
            return System(
                "PyModules", db="local"
            ).Value  # scopes('local').System['PyModules', 'cache'].Value
        except Exception:  # pylint: disable=broad-except
            # non existent yet
            return {}

    def template_depends(self, force: bool = False) -> Dict:
        """get all the objects that depend on this callback"""
        # FIXME either implement or wait for api to be able to handle reverse dependency lookup
        # FIXME in the future, with versions, it won't (?) be deletable, or the nodes that depend on this callback
        #   will have a fixed version of this callback

        # anyway, for now
        db_scopes = scopes()  # use global workspace
        deps = []
        nodes = db_scopes.list_scopes(scope="Node")
        for node in nodes:
            node_obj = db_scopes.Node[node["ref"]]
            for port_inst_name, port_inst in node_obj.PortsInst.items():
                for port_inst_in, port_inst_in_name in port_inst.In.items():
                    if port_inst_in.Callback.ref == self.ref:  # TODO check versions
                        deps.append((node["ref"], port_inst_name, port_inst_in_name))
            # delete cache for this node
            db_scopes.unload(scope="Node", ref=node["ref"])
            del node_obj

        deps_dict = dict()
        for dep in deps:
            try:
                l = deps_dict[dep[0]]
            except KeyError:
                l = deps_dict[dep[0]] = []
            l.append(
                {
                    "NodeInst": dep[1],
                }
            )

        return {
            "event": "warning",
            "data": {"numberDependencies": len(deps), "dependencies": deps_dict},
        }


Model.register_model_class("Callback", Callback)<|MERGE_RESOLUTION|>--- conflicted
+++ resolved
@@ -18,11 +18,7 @@
 import rospkg
 from movai_core_shared.logger import Log
 
-<<<<<<< HEAD
-from dal.models.scopestree import scopes
-=======
 from .scopestree import scopes
->>>>>>> c15b68d8
 from dal.scopes.system import System
 
 from dal.models.model import Model
