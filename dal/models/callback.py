--- conflicted
+++ resolved
@@ -16,15 +16,9 @@
 import sys
 from typing import Any, Dict, List
 import rospkg
-<<<<<<< HEAD
-from dal.scopes import System
-from dal.models.scopestree import scopes
-=======
-
->>>>>>> 5ea5eddd
 from movai_core_shared.logger import Log
 
-from dal.scopes.scopestree import scopes
+from .scopestree import scopes
 from dal.scopes.system import System
 
 from dal.models.model import Model
