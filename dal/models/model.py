"""
   Copyright (C) Mov.ai  - All Rights Reserved
   Unauthorized copying of this file, via any medium is strictly prohibited
   Proprietary and confidential

   Developers:
   - Alexandre Pires  (alexandre.pires@mov.ai) - 2020
"""
from abc import ABC
from importlib import import_module
from datetime import datetime
from movai_core_shared.exceptions import DoesNotExist
from movai_core_shared.logger import Log
<<<<<<< HEAD
from dal.models.scopestree import (
=======
from .scopestree import (
>>>>>>> c15b68d8
    ScopeInstanceVersionNode,
    ScopesTree,
    ScopeNode,
    scopes)
from dal.data import TreeNode, SchemaPropertyNode
from dal.archive import Archive


class Model(ScopeInstanceVersionNode, ABC):
    """
    The base class of a model in mov.ai, a model is an
    entity with 2 parts defined, the attributes are
    through a schema and methods are python classes
    implementation.

    This class support relations, for that the model
    class must provide a class attribute called
    __RELATIONS__, this attribute is a dictonary with
    the following structure:
    {
        "schemas/<schema version>/<scope>/<attr>" : {
            "schema_version" : <target schema version>,
            "scope" : <target scope>
        }
    }
    """

    __FORWARD_RELATIONS__ = {}
    log = Log.get_logger(__name__)

    def __new__(cls, ref_or_path: str, workspace: str = 'global', version: str = '__UNVERSIONED__'):
        return scopes.from_path(ref_or_path, scope=cls.__name__, workspace=workspace, version=version)

    def __init__(self, *args, **kwargs):
        # FIXME workaround not pretty
        try:
            # if it has already been initialized, ignore it
            object.__getattribute__(self, '_parent')
        except AttributeError:
            super().__init__(*args, **kwargs)

    def set_acl(self):
        pass

    @staticmethod
    def _get_relations_list(relations: dict, schema: TreeNode, data: dict, out: set, level: int, depth: int = 0,
                            search_filter: list = None):
        """
        This method is a last resort to search for data relations,
        if the driver fails to return this relations
        this will search recursively throught the data on the objects
        It's always preferable to implement on the persistent driver a
        way to cache relation to make it much
        quick to access this information, use this method as last resources
        """
        try:

            if isinstance(schema, SchemaPropertyNode):

                try:
                    # the relation must exists in the relations dict
                    schema_scope = relations[schema.path]["scope"]
                except KeyError:
                    return

                # get the workspace, scope, ref, version
                workspace, scope, ref, version = ScopesTree.extract_reference(
                    data[schema.name], scope=schema_scope)

                # We add the found related object in the list
                # if we passed a search filter we check if scope
                # is in the list, otherwise the list will be
                # None and trigger a TypeError
                try:
                    if scope in search_filter:
                        out.add(f"{workspace}/{scope}/{ref}/{version}")
                except TypeError:
                    out.add(f"{workspace}/{scope}/{ref}/{version}")

                # If we want to go deeper in the relations, the deeper we search
                # the costly it gets, we should avoid deep searches
                if level < depth:
                    obj = getattr(
                        scopes(workspace=workspace),
                        scope
                    )[ref, version]
                    try:
                        Model._get_relations_list(
                            type(obj).__RELATIONS__, obj.schema, obj.serialize(),
                            out, level + 1, depth, search_filter)
                    except AttributeError:
                        pass
                return

            # it's not a terminal element, keep going deeper in the schema
            if schema.attributes.get("is_hash", True):
                for name in data[schema.name].keys():
                    for child in schema.children:
                        Model._get_relations_list(relations,
                                                  child, data[schema.name][name],
                                                  out, level, depth, search_filter)
                return

            # I don't think we have cases where we reach this code, never the less
            # we need to assume that this might happen
            for child in schema.children:
                Model._get_relations_list(
                    relations, child, data[schema.name], out, level, depth)

        except (KeyError, AttributeError):

            # No schema! check in this node children if any
            for child in schema.children:
                Model._get_relations_list(
                    relations, child, data, out, level, depth)

    @staticmethod
    def register_model_class(scope: str, cls: type):
        """
        Register a model class, this allows for the user to register
        custom models for scopes
        """
        if issubclass(cls, Model):
            try:
                for k, v in cls.__RELATIONS__.items():
                    try:
                        target_scope = v["scope"]
                    except KeyError:
                        continue

                    try:
                        ref_map = Model.__FORWARD_RELATIONS__[target_scope]
                    except KeyError:
                        ref_map = set()
                        Model.__FORWARD_RELATIONS__[target_scope] = ref_map

                    ref_map.add(k)
            except AttributeError:
                pass

        ScopeNode.register_scope_class(scope, cls)

    @staticmethod
    def get_relations_definition(scope: str):
        """
        Return the relations for a scope
        """
        try:
            # Try to load model from our library if not already loaded
            if scope not in ScopeNode.__SCOPES_MAP__:
                import_module("dal.models")
        except ModuleNotFoundError:
            pass

        try:
            cls = ScopeNode.__SCOPES_MAP__[scope]
            return cls.__RELATIONS__
        except (AttributeError, KeyError):
            return {}

    @staticmethod
    def get_forward_relations_definition(scope: str):
        """
        Return the relations for a scope
        """
        try:
            # Try to load model from our library if not already loaded
            if scope not in ScopeNode.__SCOPES_MAP__:
                import_module("dal.models")
        except ModuleNotFoundError:
            pass

        try:
            return Model.__FORWARD_RELATIONS__[scope]
        except KeyError:
            return None

    @staticmethod
    def get_relations(**kwargs):
        """
        Get all related objects for the specified scope, the method first try
        to request the physical layer for this list, if it fails then fallback
        to the default one with is much more expensive and should be avoided
        """
        model = kwargs.get("model", None)
        depth = kwargs.get("depth", 0)
        level = kwargs.get("level", 0)
        search_filter = kwargs.get("search_filter", None)

        if issubclass(type(model), Model):
            workspace = model.workspace
            scope = model.scope
            ref = model.ref
            version = model.version
        else:
            try:
                workspace = kwargs["workspace"]
                scope = kwargs["scope"]
                ref = kwargs["ref"]
                version = kwargs["version"]
            except KeyError as e:
                raise ValueError("missing scope,ref,version or model") from e

        # First we check for the relations in the persisten driver
        workspace = scopes(workspace=workspace)
        relations = workspace.plugin.get_related_objects(**kwargs)

        if isinstance(relations, set):
            return relations

        # Fallback to the default method, depending how deep we are searching
        # it might be critical
        out = set()
        obj = getattr(workspace, scope)[ref, version]
        try:
            Model._get_relations_list(
                type(obj).__RELATIONS__, obj.schema, obj.serialize(), out, level, depth, search_filter)
        except AttributeError:
            pass
        return out

    def relations(self, depth=0, search_filter=None):
        """
        return the current model relations, the method first try to request the
        physical layer for this list, if it fails then fallback to the default
        one with is much more expensive and should be avoided
        """
        return Model.get_relations(model=self, depth=depth, search_filter=search_filter)

    @classmethod
    def list_objects_names(cls) -> list:
        objects_names = []
        for obj in scopes().list_scopes(scope=cls.__name__):
            objects_names.append(str(obj['ref']))
        return objects_names

    @classmethod
    def is_exist(cls, obj_name: str) -> bool:
        if not isinstance(obj_name, str):
            return False
        return obj_name in cls.list_objects_names()

    @staticmethod
    def _current_time() -> str:
        return datetime.now().strftime("%d/%m/%Y at %H:%M:%S")

    def update_time(self) -> None:
        """update the LastUpdate field in the Model entry with current time.
        """
        self.LastUpdate = {"date": Model._current_time()}
        self.write()
    
    def track_object(self, username: str) -> None:
        """update the LastUpdate field in the Model entry with current time.
        """
        self.LastUpdate = {"date": Model._current_time(),
                           "user": username}
        self.write()

    @classmethod
    def get_object_by_name(cls, name: str) -> any:
        """returns a reference of an object

        Args:
        principal_name (str): account@domain format.


        Returns:
            (Model) - the user record with the corresponding account_name
        """
        try:
            obj = ScopesTree().from_path(path=name, scope=cls.__name__)
            return obj
        except KeyError:
            msg = f"Failed to find {cls.__name__} named: {name}"
            raise DoesNotExist(msg)
<|MERGE_RESOLUTION|>--- conflicted
+++ resolved
@@ -11,11 +11,7 @@
 from datetime import datetime
 from movai_core_shared.exceptions import DoesNotExist
 from movai_core_shared.logger import Log
-<<<<<<< HEAD
-from dal.models.scopestree import (
-=======
 from .scopestree import (
->>>>>>> c15b68d8
     ScopeInstanceVersionNode,
     ScopesTree,
     ScopeNode,
