"""
   Copyright (C) Mov.ai  - All Rights Reserved
   Unauthorized copying of this file, via any medium is strictly prohibited
   Proprietary and confidential

   Developers:
   - Manuel Silva (manuel.silva@mov.ai) - 2020
   - Telmo Martinho (telmo.martinho@mov.ai) - 2020
"""

from typing import List, Dict
from miracle import Acl
from movai_core_shared.envvars import REST_SCOPES
from movai_core_shared.logger import Log
<<<<<<< HEAD
from dal.models.scopestree import scopes
=======
from dal.scopes.scopestree import scopes
>>>>>>> 5ea5eddd

LOGGER = Log.get_logger(".mov.ai")


class ACLManager:
    """
    Acl class to manage users and roles permissions
    """
    _DEFAULT_PERMISSIONS = ['create', 'read', 'update', 'delete']
    _EXECUTE_PERMISSIONS = _DEFAULT_PERMISSIONS + ['execute']
    _SPECIAL_PERMISSIONS_MAP = {
        'Application': _EXECUTE_PERMISSIONS,
        'Callback': _EXECUTE_PERMISSIONS,
        'User': []  # no permissions
    }

    def __init__(self, user):
        self.user = user

    def get_acl(self) -> object:
        """ Setup ACL for the current user role and user resources """
        acl = Acl()
        try:
            role = scopes.from_path(self.user.Role, scope='Role')
        except Exception as e:
            LOGGER.warning("Invalid User Role: {}".format(str(e)))
            return acl

        user_resources = self.user.Resources

        # Setup user role resources
        for (resource_key, resource_value) in role.Resources.items():
            acl.grants({
                role.ref: {
                    resource_key: resource_value if resource_value else [],
                },
            })

        # Setup user resources
        for (resource_key, resource_value) in user_resources.items():

            if resource_key[:1] == '-':
                acl.revoke_all(role.ref, resource_key[1:])
                continue

            for perm in resource_value:
                if perm[:1] == '-':
                    acl.revoke(role.ref, resource_key, perm[1:])
                elif perm[:1] == '+':
                    acl.grant(role.ref, resource_key, perm[1:])
                else:
                    acl.grant(role.ref, resource_key, perm)

        return acl

    def set_user_role(self, role_name: str) -> bool:
        """ Set the User Role

            This doesn't save in storage, use User.write to save
        """
        try:
            # just to check if exists
            self.user.Role = scopes.from_path(role_name, scope='Role').ref
            return True
        except Exception as e:
            print(e)
            return False

    @staticmethod
    def get_resources() -> List:
        """ :returns list with available resources """

        resources = REST_SCOPES.strip('()').split('|')

        # FIXME find a way to list scopes

        # Append 'Applications' resources
        resources.append('Applications')

        return resources

    @staticmethod
    def get_permissions() -> Dict:
        """ :returns dict with available resources & permissions """

        resources = ACLManager.get_resources()
        resources_permissions = {}
        # Scopes
        for scope in resources:
            try:
                resources_permissions[scope] = ACLManager._SPECIAL_PERMISSIONS_MAP[scope]
            except KeyError:
                resources_permissions[scope] = ACLManager._DEFAULT_PERMISSIONS

        # Applications
        resources_permissions['Applications'] = [
            item['ref']
            for item in scopes().list_scopes(scope='Application')
        ]

        return resources_permissions

    @staticmethod
    def get_roles() -> Dict:
        """ returns dict with available roles

            this has just a tiny little interface to keep this function alive

            use scopes().list_scopes(scope='Role') to get an actual list of scopes
        """
        # FIXME this may be not the way they intend to use
        return scopes().Role<|MERGE_RESOLUTION|>--- conflicted
+++ resolved
@@ -12,11 +12,7 @@
 from miracle import Acl
 from movai_core_shared.envvars import REST_SCOPES
 from movai_core_shared.logger import Log
-<<<<<<< HEAD
-from dal.models.scopestree import scopes
-=======
-from dal.scopes.scopestree import scopes
->>>>>>> 5ea5eddd
+from .scopestree import scopes
 
 LOGGER = Log.get_logger(".mov.ai")
 
