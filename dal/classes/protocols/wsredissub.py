"""
   Copyright (C) Mov.ai  - All Rights Reserved
   Unauthorized copying of this file, via any medium is strictly prohibited
   Proprietary and confidential

   Developers:
   - Manuel Silva (manuel.silva@mov.ai) - 2020
   - Tiago Paulino (tiago@mov.ai) - 2020
   - Dor Marcus (dor@mov.ai) - 2023
  
   Websocket to Redis Subscriber
"""
import asyncio
import json
import sys
import uuid
import aioredis
import yaml
from aiohttp import WSMsgType, web
from movai_core_shared.logger import Log
from dal.movaidb import MovaiDB, RedisClient

try:
    from gd_node.callback import GD_Callback

    gdnode_modules = {"GD_Callback": GD_Callback}
except ImportError:
    gdnode_modules = {}

LOGGER = Log.get_logger("WSRedisSub")


class WSRedisSub:
    """API for dynamic subscriber to redis"""

    def __init__(self, app: web.Application, _node_name: str, **_ignore):
        self.topic = "/ws/subscriber"
        self.http_endpoint = "/subscriber"
        self.node_name = _node_name
        self.app = app

        self.databases = None
        self.connections = {}
        self.tasks = {}
        self.movaidb = MovaiDB()
        self.loop = asyncio.get_event_loop()

        # API available actions
        self.actions = {
            "subscribe": self.add_pattern,
            "unsubscribe": self.remove_pattern,
            "list": self.get_patterns,
            "execute": self.execute,
        }

        # Add API endpoint
        # <http/ws.py>

        # create database client
        self.loop.create_task(self.connect())

    async def connect(self):
        # create database client
        self.databases = await RedisClient.get_client()

    async def acquire(self, retries: int = 3):
        _conn = None
        if retries == 0:
            return _conn
        try:
            await self.connect()
            _conn = await self.databases.slave_pubsub.acquire()
        except Exception as e:
            LOGGER.error(e)
            await self.connect()
            _conn = await self.acquire(retries - 1)
        return _conn

    async def release(self, conn_id):
        conn = self.connections[conn_id]["subs"]
        self.databases.slave_pubsub.release(conn.connection)
        del self.connections[conn_id]

    async def close_and_release(self, ws: web.WebSocketResponse, conn_id: str):
        """"""
        LOGGER.debug(f"closing websocket.")
        await ws.close()
        LOGGER.debug(f"Canceling active tasks.")
        for task in self.tasks[conn_id]:
            if not task.done():
                task.cancel()
        self.tasks.pop(conn_id)
        await self.release(conn_id)

    async def handler(self, request: web.Request) -> web.WebSocketResponse:
        """handle websocket connections"""

        ws_resp = web.WebSocketResponse()
        await ws_resp.prepare(request)

        # acquire db connection
        conn = None
        connection_queue = asyncio.Queue()
        lock = asyncio.Lock()
        try:
            _conn = await self.acquire()
            conn = aioredis.Redis(_conn)
        except Exception as error:
            LOGGER.error(str(error))
            await self.push_to_queue(
                connection_queue, {"event": "", "patterns": None, "error": str(error)}
            )

        conn_id = uuid.uuid4().hex

        # add connection
        self.connections.update({conn_id: {"conn": connection_queue, "subs": conn, "patterns": []}})

        # wait for messages
<<<<<<< HEAD
        write_task = asyncio.create_task(self.write_websocket_loop(ws_resp, connection_queue, lock))
        self.tasks[conn_id] = [write_task]
=======
        asyncio.create_task(self.write_websocket_loop(ws_resp, connection_queue))
>>>>>>> 640c9e71
        async for ws_msg in ws_resp:
            # check if redis connection is active
            if not conn or conn.closed:
                print("redis connection not available")
            if ws_msg.type == WSMsgType.TEXT:
                # message should be json
                try:
                    if ws_msg.data == "close":
                        break
                    data = ws_msg.json()
                    if "event" in data:
                        if data.get("event") == "execute":
                            _config = {
                                "conn_id": conn_id,
                                "conn": conn,
                                "callback": data.get("callback", None),
                                "func": data.get("func", None),
                                "data": data.get("data", None),
                            }
                        else:
                            _config = {
                                "conn_id": conn_id,
                                "conn": conn,
                                "_pattern": data.get("pattern", None),
                            }
                        await self.actions[data["event"]](**_config)
                    else:
                        raise KeyError("Not all required keys found")

                except Exception as e:
                    LOGGER.error(e)
                    output = {"event": None, "patterns": None, "error": str(e)}

                    await self.push_to_queue(connection_queue, output)

            elif ws_msg.type == WSMsgType.ERROR:
                LOGGER.error("ws connection closed with exception %s" % ws_resp.exception())
        async with lock:
            await self.close_and_release(ws_resp, conn_id)
        return ws_resp

    async def write_websocket_loop(
        self,
        ws_resp: web.WebSocketResponse,
        connection_queue: asyncio.Queue,
        lock: asyncio.Lock
    ):
        """Write messages to websocket
        args: 
            ws_resp: websocket _response
            connection_queue: queue to write messages to Websocket
        """
        try:
            while True:
                msg = await connection_queue.get()
                if ws_resp is not None and not ws_resp.closed and not ws_resp._closing and ws_resp.:
                    async with lock:
                        await ws_resp.send_json(msg)
                else:
                    break
        except asyncio.CancelledError:
           LOGGER.info("Write task is canceled, socket is closing")

        except Exception as err:
                LOGGER.error(str(err))

        await self.release(conn_id)
        return ws_resp

    async def write_websocket_loop(
        self,
        ws_resp: web.WebSocketResponse,
        connection_queue: asyncio.Queue,
    ):
        """Write messages to websocket
        args: 
            ws_resp: websocket _response
            connection_queue: queue to write messages to Websocket
        """
        while True:
            msg = await connection_queue.get()
            try:
                if ws_resp is not None and not ws_resp.closed and not ws_resp._closing:
                    await ws_resp.send_json(msg)
                else:
                    del connection_queue
                    break
            except Exception as e:
                LOGGER.error(str(e))

    def convert_pattern(self, _pattern: dict) -> str:
        try:
            pattern = _pattern.copy()
            scope = pattern.pop("Scope")
            search_dict = self.movaidb.get_search_dict(scope, **pattern)

            keys = []
            for elem in self.movaidb.dict_to_keys(search_dict, validate=False):
                key, _, _ = elem
                keys.append(key)
            return keys
        except Exception as e:
            LOGGER.error(e)
            return None

    async def add_pattern(self, conn_id, conn, _pattern, **ignore):
        """Add pattern to subscriber"""
        LOGGER.info(f"add_pattern{_pattern}")

        self.connections[conn_id]["patterns"].append(_pattern)
        key_patterns = []
        if isinstance(_pattern, list):
            for patt in _pattern:
                key_patterns.extend(self.convert_pattern(patt))
        else:
            key_patterns = self.convert_pattern(_pattern)
        keys = []
        tasks = []
        for key_pattern in key_patterns:
            pattern = "__keyspace@*__:%s" % (key_pattern)
            channel = await conn.psubscribe(pattern)
            read_task = asyncio.create_task(self.wait_message(conn_id, channel[0]))
            self.tasks[conn_id].append(read_task)

            # add a new get_keys task
            tasks.append(self.get_keys(key_pattern))

        # wait for all get_keys tasks to run
        _values = await asyncio.gather(*tasks)

        for value in _values:
            for key in value:
                keys.append(key)

        # get all values
        values = await self.mget(keys)

        ws = self.connections[conn_id]["conn"]
        await self.push_to_queue(ws, {"event": "subscribe", "patterns": [_pattern], "value": values})

    async def remove_pattern(self, conn_id, conn, _pattern, **ignore):
        """Remove pattern from subscriber"""
        LOGGER.debug(f"removing pattern {_pattern} {conn}")
        if _pattern in self.connections[conn_id]["patterns"]:
            self.connections[conn_id]["patterns"].remove(_pattern)

        key_patterns = self.convert_pattern(_pattern)
        for key_pattern in key_patterns:
            pattern = "__keyspace@*__:%s" % (key_pattern)
            await conn.punsubscribe(pattern)

        ws = self.connections[conn_id]["conn"]
        await self.push_to_queue(ws, {"event": "unsubscribe", "patterns": [_pattern]})

    async def get_patterns(self, conn_id, conn, **ignore):
        """Get list of patterns"""

        output = {"event": "list", "patterns": self.connections[conn_id]["patterns"]}

        await self.push_to_queue(self.connections[conn_id]["conn"], output)

    async def wait_message(self, conn_id, channel):
        """Receive messages from redis subscriber"""
        output = {"event": "unknown"}
        try:
            while await channel.wait_message():
                ws = self.connections[conn_id]["conn"]
                msg = await channel.get(encoding="utf-8")
                value = ""
                key = msg[0].decode("utf-8").split(":", 1)[1]
                # match the key triggerd with any patterns
                match_patterns = []
                for dict_pattern in self.connections[conn_id]["patterns"]:
                    patterns = self.convert_pattern(dict_pattern)
                    for pattern in patterns:
                        if all(piece in key for piece in pattern.split("*")):
                            match_patterns.append(dict_pattern)
                if msg[1] in ("set", "hset", "hdel"):
                    key_in_dict = await self.get_value(key)
                else:
                    key_in_dict = self.movaidb.keys_to_dict([(key, value)])
                output.update(
                    {"event": msg[1], "patterns": match_patterns, "key": key_in_dict, "value": value}
                )

                await self.push_to_queue(ws, output)
        except asyncio.CancelledError:
            LOGGER.info("Wait task was cancelled, socket is closing!")

        except Exception as err:
            LOGGER.error(str(err))

    async def get_keys(self, pattern: str) -> list:
        """Get all redis keys in pattern"""
        _conn = self.databases.db_slave
        keys = await _conn.keys(pattern)

        # sort keys
        keys = [key.decode("utf-8") for key in keys]
        keys.sort(key=str.lower)
        keys = [key.encode("utf-8") for key in keys]

        return keys

    async def get_value(self, keys):
        """Get key value"""
        # TODO DEPRECATED NOT YET
        output = {}
        _conn = self.databases.db_slave
        key_values = []
        if not isinstance(keys, list):
            keys = [keys]
        tasks = []
        for key in keys:
            tasks.append(self.fetch_value(_conn, key))
        values = await asyncio.gather(*tasks)
        for key, value in values:
            if isinstance(key, bytes):
                key_values.append((key.decode("utf-8"), value))
            else:
                key_values.append((key, value))
        output = self.movaidb.keys_to_dict(key_values)
        return output

    async def fetch_value(self, _conn, key):
        # DEPRECATED
        type_ = await _conn.type(key)
        type_ = type_.decode("utf-8")
        if type_ == "string":
            value = await _conn.get(key)
            value = self.movaidb.decode_value(value)
        if type_ == "list":
            value = await _conn.lrange(key, 0, -1)
            value = self.movaidb.decode_list(value)
        if type_ == "hash":
            value = await _conn.hgetall(key)
            value = self.movaidb.decode_hash(value)
        try:  # Json cannot dump ROS Messages
            json.dumps(value)
        except:
            try:
                value = yaml.load(str(value), Loader=yaml.SafeLoader)
            except:
                value = None
        return (key, value)

    async def mget(self, keys):
        """get values using redis mget"""
        _conn = self.databases.db_slave
        output = []
        values = []

        try:
            values = await _conn.mget(*keys)

        except Exception as e:
            return

        for key, value in zip(keys, values):
            try:
                if isinstance(key, bytes):
                    key = key.decode("utf-8")
                if not value:
                    # not a string
                    value = await self.get_key_val(_conn, key)
                else:
                    value = self.__decode_value("string", value)

            except ValueError:
                value = None

            output.append((key, value))

        return self.movaidb.keys_to_dict(output)

    async def get_key_val(self, _conn, key):
        """get value by type"""

        type_ = await _conn.type(key)

        # get redis type
        type_ = type_.decode("utf-8")

        # get value by redis type
        if type_ == "string":
            value = await _conn.get(key)
        elif type_ == "list":
            value = await _conn.lrange(key, 0, -1)
        elif type_ == "hash":
            value = await _conn.hgetall(key)
        else:
            raise ValueError(f"Unexpected type: {type_} for key: {key}")

        # return decode value
        return self.__decode_value(type_, value)

    def __decode_value(self, type_, value):
        """decode value by type"""
        if type_ == "string":
            value = self.movaidb.decode_value(value)
        elif type_ == "list":
            value = self.movaidb.decode_list(value)
        elif type_ == "hash":
            value = self.movaidb.sort_dict(self.movaidb.decode_hash(value))
        else:
            raise ValueError(f"Unexpected type: {type_} for value: {value}")

        try:  # Json cannot dump ROS Messages
            json.dumps(value)
        except Exception:
            try:
                value = yaml.load(str(value), Loader=yaml.SafeLoader)
            except Exception:
                value = None

        return value

    async def execute(self, conn_id, conn, callback, data=None, **ignore):
        """
        event: execute
        execute specific callback
        Request implemented in Database.js
        """

        ws = self.connections[conn_id]["conn"]

        try:
            # get callback
            callback = gdnode_modules["GD_Callback"](
                callback, self.node_name, "cloud", _update=False
            )

            # update callback with request data
            callback.user.globals.update({"msg": data, "response": {}})
            # execute callback
            callback.execute(data)

            # create response
            response = {"event": "execute", "result": None, "patterns": ["execute"]}
            _response = callback.updated_globals["response"]

            if isinstance(_response, dict):
                response.update(_response)
            else:
                response["result"] = _response

            # send response
            await self.push_to_queue(ws, response)

        except Exception:
            error = f"{str(sys.exc_info()[1])} {sys.exc_info()}"
            await self.push_to_queue(
                ws, {"event": "execute", "callback": callback, "result": None, "error": error}
            )

    async def push_to_queue(self, conn: asyncio.Queue, data):
        """send json data"""
        try:
            await conn.put(data)
        except Exception as e:
            LOGGER.error(str(e))<|MERGE_RESOLUTION|>--- conflicted
+++ resolved
@@ -82,7 +82,12 @@
         del self.connections[conn_id]
 
     async def close_and_release(self, ws: web.WebSocketResponse, conn_id: str):
-        """"""
+        """Closes the socket, cancels active tasks and release db connections.
+
+        Args:
+            ws (web.WebSocketResponse): The websocket to close
+            conn_id (str): the connection id.
+        """
         LOGGER.debug(f"closing websocket.")
         await ws.close()
         LOGGER.debug(f"Canceling active tasks.")
@@ -117,12 +122,8 @@
         self.connections.update({conn_id: {"conn": connection_queue, "subs": conn, "patterns": []}})
 
         # wait for messages
-<<<<<<< HEAD
         write_task = asyncio.create_task(self.write_websocket_loop(ws_resp, connection_queue, lock))
         self.tasks[conn_id] = [write_task]
-=======
-        asyncio.create_task(self.write_websocket_loop(ws_resp, connection_queue))
->>>>>>> 640c9e71
         async for ws_msg in ws_resp:
             # check if redis connection is active
             if not conn or conn.closed:
@@ -170,7 +171,7 @@
         connection_queue: asyncio.Queue,
         lock: asyncio.Lock
     ):
-        """Write messages to websocket
+        """Write messages to websocket.
         args: 
             ws_resp: websocket _response
             connection_queue: queue to write messages to Websocket
@@ -178,7 +179,7 @@
         try:
             while True:
                 msg = await connection_queue.get()
-                if ws_resp is not None and not ws_resp.closed and not ws_resp._closing and ws_resp.:
+                if ws_resp is not None and not ws_resp.closed and not ws_resp._closing:
                     async with lock:
                         await ws_resp.send_json(msg)
                 else:
@@ -188,30 +189,6 @@
 
         except Exception as err:
                 LOGGER.error(str(err))
-
-        await self.release(conn_id)
-        return ws_resp
-
-    async def write_websocket_loop(
-        self,
-        ws_resp: web.WebSocketResponse,
-        connection_queue: asyncio.Queue,
-    ):
-        """Write messages to websocket
-        args: 
-            ws_resp: websocket _response
-            connection_queue: queue to write messages to Websocket
-        """
-        while True:
-            msg = await connection_queue.get()
-            try:
-                if ws_resp is not None and not ws_resp.closed and not ws_resp._closing:
-                    await ws_resp.send_json(msg)
-                else:
-                    del connection_queue
-                    break
-            except Exception as e:
-                LOGGER.error(str(e))
 
     def convert_pattern(self, _pattern: dict) -> str:
         try:
