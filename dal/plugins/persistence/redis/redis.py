--- conflicted
+++ resolved
@@ -15,21 +15,14 @@
 from redis.exceptions import ResponseError
 
 from dal.plugins import Plugin
-<<<<<<< HEAD
-from dal.data import (Persistence, PersistencePlugin, SchemaPropertyNode,
-                      SchemaNode, schemas, TreeNode)
-from dal.models.model import Model
-from dal.models.scopestree import ScopesTree, ScopeInstanceVersionNode
-=======
 from dal.data import (Persistence,
                       PersistencePlugin,
                       SchemaPropertyNode,
                       SchemaNode,
                       schemas,
                       TreeNode)
-from dal.scopes.scopestree import ScopesTree, ScopeInstanceVersionNode
+from dal.models.scopestree import ScopesTree, ScopeInstanceVersionNode
 from dal.models.model import Model
->>>>>>> 5ea5eddd
 from dal.movaidb import MovaiDB
 
 
