"""
   Copyright (C) Mov.ai  - All Rights Reserved
   Unauthorized copying of this file, via any medium is strictly prohibited
   Proprietary and confidential

   Developers:
   - Alexandre Pires  (alexandre.pires@mov.ai) - 2020
"""
import os
import json
import glob
import uuid
import re
import base64
import tempfile
from urllib.parse import urlparse
from binascii import Error as BinasciiError
from datetime import datetime

from movai_core_shared.logger import Log

from dal.plugins import Plugin
<<<<<<< HEAD
from dal.data import (schemas, PersistencePlugin,
                      TreeNode, SchemaPropertyNode, Persistence)
from dal.models.model import Model
from dal.models.scopestree import ScopesTree, ScopeInstanceVersionNode
from movai.remote import RemoteArchive
=======
from dal.data import (schemas,
                      PersistencePlugin,
                      TreeNode,
                      SchemaPropertyNode,
                      Persistence)
from dal.scopes.scopestree import ScopeInstanceVersionNode, ScopesTree
from dal.models.model import Model
>>>>>>> 5ea5eddd
from dal.backup import RestoreManager

from movai.remote import RemoteArchive



__DRIVER_NAME__ = "Mov.ai Filesystem Plugin"
__DRIVER_VERSION__ = "0.0.1"


class FilesystemPlugin(PersistencePlugin):
    """
    Implements a workspace that stores in a local storage
    """
    # Probably this should go to another place
    _ROOT_PATH = os.path.join(os.getenv('MOVAI_USERSPACE', ""), "database")
    _ARCHIVE_URI = os.getenv('MOVAI_MANAGER_URI', "http://localhost:5004")
    _FLEET_TOKEN = os.getenv('FLEET_TOKEN', None)
    _ARCHIVE_USER = None
    _ARCHIVE_PASSWORD = None
    logger = Log.get_logger("filesystem.mov.ai")

    @staticmethod
    def parse_fleet_token():
        """
        Parse the fleet token to get the archive credentials, thee
        credentials are stored in a env var called FLEET_TOKEN
        as a base64 encoded string with the following format
        <user>:<password>
        """
        # Check if we have already parsed the credentials
        if None not in (FilesystemPlugin._ARCHIVE_USER, FilesystemPlugin._ARCHIVE_PASSWORD):
            return

        # The credentials are base64 encoded so we decode it
        try:
            token_bytes = FilesystemPlugin._FLEET_TOKEN.encode('ascii')
            base64_bytes = base64.b64decode(token_bytes)
            token_decoded = base64_bytes.decode('ascii')
        except BinasciiError as e:
            raise ValueError("Invalid Fleet token") from e

        # Split the result to get User and Password
        tokens = token_decoded.split(':')

        try:
            FilesystemPlugin._ARCHIVE_USER = tokens[0]
            FilesystemPlugin._ARCHIVE_PASSWORD = tokens[1]
        except IndexError as e:
            raise ValueError("Invalid Fleet token") from e

    @staticmethod
    def get_scope_from_upstream(scope: str):
        """
        Get a scope from an upstream server, this function is called
        everytime a scope does not exists in the local archive
        it is basicly a wrapper aroung the RemoteArchive client
        and the RestoreManager class, it uses them to fetch a full
        backup of dependencies from a remote archive and restore
        it on the local archive
        """
        url = urlparse(FilesystemPlugin._ARCHIVE_URI)

        # We only accept http/https urls for the manager
        if url.scheme not in ("http", "https"):
            raise ValueError("Invalid Manager Url")

        # If the URL is pointed to the localhost it means we are the
        # the manager, there is no place to look up to
        if url.hostname in ("localhost", "127.0.0.1"):
            raise FileNotFoundError

        # Parse the fleet token from environment variable
        try:
            FilesystemPlugin.parse_fleet_token()
        except ValueError as e:
            raise FileNotFoundError from e

        # We use the RemoteArchive to download a backup
        # with the scope and all the dependencies
        # from a remote archive, then we use RestoreManager to
        # run a restore Job
        with tempfile.TemporaryDirectory() as tempdir:

            FilesystemPlugin.logger.info(
                "Requesting scope (%s) from manager (%s)", scope, FilesystemPlugin._ARCHIVE_URI)

            target_file = os.path.join(str(tempdir), "backup.zip")

            # Uses RemoteArchive to Fetch scopes and dependencies
            # from the remote archive
            client = RemoteArchive(FilesystemPlugin._ARCHIVE_URI,
                                   FilesystemPlugin._ARCHIVE_USER, FilesystemPlugin._ARCHIVE_PASSWORD)

            # Something went wrong, probably we do not have the scope
            if not client.backup([scope], target_file):
                FilesystemPlugin.logger.error(
                    "Error downloading scope (%s) and dependencies from the manager (%s)", scope, FilesystemPlugin._ARCHIVE_URI)
                raise FileNotFoundError

            FilesystemPlugin.logger.info(
                "scope (%s) and dependencies retrieced from the manager (%s)", scope, FilesystemPlugin._ARCHIVE_URI)

            # We now restore the retrieved archive
            try:
                job_id = RestoreManager.create_job(target_file)
                RestoreManager.start_job(job_id)
            except ValueError as e:
                raise FileNotFoundError from e

    def validate_data(self, schema: TreeNode, data: dict, out: dict):
        """
        Validate a dict against a schema
        """
        try:
            # if we are on a property node, store it on the database
            if isinstance(schema, SchemaPropertyNode):
                out[schema.name] = data[schema.name]
                return

            # it's not a terminal element, compose the next
            # base key and process this node children
            out[schema.name] = {}

            if schema.attributes.get("is_hash", True):
                for name in data[schema.name].keys():
                    out[schema.name][name] = {}
                    for child in schema.children:
                        self.validate_data(
                            child, data[schema.name][name], out[schema.name][name])
                return

            for child in schema.children:
                self.validate_data(child, data[schema.name], out[schema.name])

        except (KeyError, AttributeError):

            # No schema! check in this node children if any
            for child in schema.children:
                self.validate_data(child, data, out)

    @Plugin.plugin_name.getter
    def plugin_name(self):
        """
        Get current plugin class
        """
        return __DRIVER_NAME__

    @Plugin.plugin_version.getter
    def plugin_version(self):
        """
        Get current plugin class
        """
        return __DRIVER_VERSION__

    @PersistencePlugin.versioning.getter
    def versioning(self):
        """
        returns if this plugin supports versioning
        """
        return True

    def create_workspace(self, ref: str, **kwargs):
        """
        creates a new workspace
        """
        workspace = os.path.join(FilesystemPlugin._ROOT_PATH, ref)
        if not os.path.exists(workspace):
            os.mkdir(workspace)

    def workspace_info(self, ref: str):
        """
        get information about a workspace
        """
        return {
            "label": ref,
            "url": f"/{ref}"
        }

    def delete_workspace(self, ref: str):
        """
        deletes a existing workspace
        """
        raise NotImplementedError

    def list_workspaces(self):
        """
        list available workspaces
        """
        pattern = os.path.join(FilesystemPlugin._ROOT_PATH, "*")

        workspaces = []
        for folder in glob.glob(pattern):
            if not os.path.isdir(folder):
                continue
            workspace = folder.replace(FilesystemPlugin._ROOT_PATH, '')
            workspaces.append(workspace[1:])

        return workspaces

    def list_scopes(self, **kwargs):
        """
        list all existing scopes
        """
        try:
            scope = kwargs.get("scope", "*")
            workspace = kwargs.get(
                "workspace", self._args["workspace"])
        except KeyError as e:
            raise ValueError("missing workspace") from e

        pattern = os.path.join(FilesystemPlugin._ROOT_PATH,
                               workspace, scope, "*")
        scopes = []
        for folder in glob.glob(pattern):

            tokens = os.path.split(folder)
            try:
                folder = tokens[0]
                ref = tokens[1]
            except IndexError:
                continue

            tokens = os.path.split(folder)
            try:
                folder = tokens[0]
                scope = tokens[1]
            except IndexError:
                continue

            scopes.append({
                "url": f"{workspace}/{scope}/{ref}", #folder.replace(FilesystemPlugin._ROOT_PATH, ""),
                "scope": scope,
                "ref": ref
            })

        return scopes

    def get_scope_info(self, **kwargs):
        """
        get the information of a scope
        """
        raise NotImplementedError

    def backup(self, **kwargs):
        """
        archive a scope/scopes into a zip file
        """
        try:
            scope = kwargs["scope"]
            ref = kwargs["ref"]
            version = kwargs["version"]
            workspace = kwargs.get(
                "workspace", self._args["workspace"])
            archive = kwargs["archive"]
        except KeyError as e:
            raise KeyError("missing scope, ref, version or archive") from e

        # base path for the scope we are trying to backup
        basepath = os.path.join(
            FilesystemPlugin._ROOT_PATH, workspace, scope, ref)

        # If we did not have to store the files on the filesystem using the
        # stupid pattern <tag>-<epoch>-<uuid> as proposed by Limor
        # this process would be much easier

        # First time we just check if we have any scope with that version in
        # our archive, otherwise we try to fetch it from a remote archive
        try:
            data_folder = glob.glob(os.path.join(basepath, f"{version}-*"))[0]
        except IndexError:
            # try and fetch the scope from a remote archive
            FilesystemPlugin.get_scope_from_upstream(
                os.path.join(workspace, scope, ref, version))

        # if still not there
        try:
            data_folder = glob.glob(os.path.join(basepath, f"{version}-*"))[0]
        except IndexError as e:
            raise FileNotFoundError from e

        # Read the data and the stored relations
        try:
            data_filename = os.path.join(data_folder, "data.json")
            relations_filename = os.path.join(data_folder, "relations.json")
            with open(data_filename, 'r') as data_fp:
                data = data_fp.read()
            with open(relations_filename, 'r') as relations_fp:
                relations = json.load(relations_fp)
        except FileNotFoundError as e:
            raise FileNotFoundError from e

        # Write files in the zip archive
        archive.writestr(data_filename.replace(
            FilesystemPlugin._ROOT_PATH+"/", ""), data)
        archive.writestr(relations_filename.replace(
            FilesystemPlugin._ROOT_PATH+"/", ""), json.dumps(relations))

    def restore(self, **kwargs):
        """
        restore a scope/scopes from a zip file
        """
        try:
            scope = kwargs["scope"]
            ref = kwargs["ref"]
            version = kwargs["version"]
            workspace = kwargs.get(
                "workspace", self._args["workspace"])
            archive = kwargs["archive"]
        except KeyError as e:
            raise KeyError("missing scope, ref, version or archive") from e

        # If we did not have to store the files on the filesystem using the
        # stupid pattern <tag>-<epoch>-<uuid> as proposed by Limor
        # this process would be much easier
        archive_files = archive.namelist()
        search_filter = re.compile(f"{workspace}/{scope}/{ref}/{version}-*-*")

        # search for all files that we need data.json and relation.json
        scope_file_list = list(filter(search_filter.match, archive_files))

        # first check if we already have a folder with that name
        # if yes we do not continue, it means we have already
        # data object in the archive
        try:
            scope_folder = os.path.dirname(scope_file_list[0])
            data_folder = os.path.join(
                FilesystemPlugin._ROOT_PATH, scope_folder)
            os.makedirs(data_folder, exist_ok=False)
        except IndexError as e:
            raise FileNotFoundError("Scope not present in archive") from e
        except OSError:
            # Folder already exists, meaning this object already
            # exists in the database
            return

        # extract all objects
        for archived_file in scope_file_list:
            archive.extract(archived_file, FilesystemPlugin._ROOT_PATH)

    def list_versions(self, **kwargs):
        """
        list all existing scopes
        """
        try:
            scope = kwargs["scope"]
            ref = kwargs["ref"]
            workspace = kwargs.get(
                "workspace", self._args["workspace"])
        except KeyError as e:
            raise ValueError("missing workspace, scope, or ref") from e

        pattern = os.path.join(FilesystemPlugin._ROOT_PATH,
                               workspace, scope, ref, "*")
        versions = []
        for folder in glob.glob(pattern):
            tokens = os.path.split(folder)
            try:
                folder = tokens[0]
                version = tokens[1]
            except IndexError:
                continue

            tokens = version.split("-")
            try:
                tag = tokens[0]
                date = tokens[1]
            except IndexError:
                continue

            versions.append({
                "url": f"{workspace}/{scope}/{ref}/{tag}", #os.path.join(folder.replace(FilesystemPlugin._ROOT_PATH, ""), tag),
                "tag": tag,
                "date": date}
            )

        return versions

    def get_related_objects(self, **kwargs):
        """
        Get a list of all related objects
        """
        model = kwargs.get("model", None)
        depth = kwargs.get("depth", 0)
        level = kwargs.get("level", 0)
        search_filter = kwargs.get("search_filter", None)

        # If we are passing a model we can get all the information
        # from the model itself
        if issubclass(type(model), Model):
            scope = model.scope
            ref = model.ref
            schema = model.schema
            data = model.serialize()
            workspace = model.workspace
            version = model.version
        else:
            # No model, the user must have passed the required
            # arguments
            try:
                scope = kwargs["scope"]
                ref = kwargs["ref"]
                version = kwargs["version"]
                workspace = kwargs.get(
                    "workspace", self._args["workspace"])
                data = None
            except KeyError as e:
                raise KeyError("missing scope, ref or version") from e

        # The base path for this object:
        # <ROOT_PATH>/<workspace_id>/<scope>/ref
        basepath = os.path.join(
            FilesystemPlugin._ROOT_PATH, workspace, scope, ref)

        # We list all folders with the following pattern:
        # <base_path>/<version>-*
        # we only use the the first item found, in theory there should
        # not exist more than one
        out = set()
        try:
            data_folder = glob.glob(os.path.join(basepath, f"{version}-*"))[0]
        except IndexError:
            return out

        # We first check if we have cached relations ( see rebuild_indexes )
        # if that's the case return the cached information
        try:
            # We look for a file called relations.json, it holds a cache
            # to this objects relation
            filename = os.path.join(data_folder, "relations.json")
            with open(filename, 'r') as data_fp:
                relations = json.load(data_fp)

            for value in relations:
                target_workspace, target_scope, target_ref, target_version = ScopesTree.extract_reference(
                    value)

                # We add the found related object in the list
                # if we passed a search filter we check if scope
                # is in the list, otherwise the list will be
                # None and trigger a TypeError
                try:
                    if target_scope in search_filter:
                        out.add(
                            f"{target_workspace}/{target_scope}/{target_ref}/{target_version}")
                except TypeError:
                    out.add(
                        f"{target_workspace}/{target_scope}/{target_ref}/{target_version}")

                if level < depth:
                    out.update(
                        Model.get_relations(
                            workspace=target_workspace, scope=target_scope,
                            ref=target_ref, version=target_version,
                            level=level+1, depth=depth, search_filter=search_filter))

            return out

        except FileNotFoundError:
            pass

        # No cache found, this mean we have to check for relations using
        # the worst possible, this method is costly
        if data is None:
            # if data is no set it means we need to load it from
            # the file system
            try:
                filename = os.path.join(data_folder, "data.json")
                with open(filename, 'r') as data_fp:
                    data = json.load(data_fp)

                schema_version = data.get("schema_version", "1.0")
                schema = schemas(scope, schema_version)
                data = data[scope][ref]
            except FileNotFoundError:
                return out

        # We use the method implemented in Models to search for available
        # relations
        try:
            relations_def = Model.get_relations_definition(scope)
            Model._get_relations_list(
                relations_def, schema, data, out, 0, depth, search_filter)
        except AttributeError:
            pass
        return out

    def write(self, data: object, **kwargs):
        """
        Stores the object on the persistent layer
        """
        try:
            workspace = kwargs.get(
                "workspace", self._args["workspace"])
        except KeyError as e:
            raise ValueError("Missing workspace") from e

        # when we are saving we must know what version we are
        # storing
        try:
            tag = kwargs["version"]
        except KeyError as e:
            raise ValueError("Please specify version tag") from e

        # A Tree object already have the required information
        if issubclass(type(data), ScopeInstanceVersionNode):

            #if data.version == "__UNVERSIONED__":

            schema = data.schema
            scope = data.scope
            ref = data.ref
            obj = data.serialize()

        # For a dictionary a user must provide some arguments
        elif isinstance(data, dict):
            try:
                scope = kwargs["scope"]
                ref = kwargs["ref"]
                schema_version = kwargs.get("schema_version", "1.0")
            except KeyError as e:
                raise ValueError("missing scope,ref or schema_version") from e

            # we need the schema so we can validate the data
            schema = schemas(scope, schema_version)

            # this allows two possible ways to send a dict
            # - send with scope and ref
            # - send the data only
            # we also validate against the schema to make sure
            # we are only storing what is defined on the schema
            try:
                obj = {}
                self.validate_data(schema, data[scope][ref], obj)
            except KeyError as e:
                obj = {}
                self.validate_data(schema, data, obj)

        else:
            # No dict or TreeNode? No support yet
            raise NotImplementedError

        # The base path for this object:
        # <ROOT_PATH>/<workspace_id>/<scope>/ref
        basepath = os.path.join(
            FilesystemPlugin._ROOT_PATH, workspace, scope, ref)

        # we check if we have already any version stored with
        # this tag
        try:
            _ = glob.glob(os.path.join(basepath, f"{tag}-*"))[0]
            raise ValueError("Version tag already exists")
        except IndexError:
            pass

        # The base path is the updated to have the timestamp a version tag
        # <ROOT_PATH>/<workspace_id>/<scope>/<ref>/<tag>-<epoch>-<random uuid>
        basepath = os.path.join(basepath,
                                f"{tag}-{datetime.now().timestamp()}-{uuid.uuid4()}")

        # This make sures the full path is always available
        os.makedirs(basepath, exist_ok=True)

        # We need to get all the relations first
        # In the future we will need to not allow for storing
        # data that refers to objects that are not archived
        relations_def = Model.get_relations_definition(scope)
        relations = set()
        Model._get_relations_list(relations_def, schema, obj, relations, 0)

        # TODO: enable validation for bad references
        # Uncomment this lines to enable validation against references
        # to elements in the global database

        # for relation in relations:
        #     if relation.find("__UNVERSIONED__") == -1:
        #         continue
        #     raise ValueError("Data contains invalid references")

        # store data
        obj_file = os.path.join(basepath, "data.json")
        with open(obj_file, 'w') as data_fp:
            json.dump({
                "schema_version": schema.version,
                scope: {
                    ref: obj
                }
            }, data_fp)

        # store relations cache
        relation_file = os.path.join(basepath, "relations.json")
        with open(relation_file, 'w') as data_fp:
            json.dump(list(relations), data_fp)

    def read(self, **kwargs):
        """
        load an object from the persistent layer
        """
        try:
            scope = kwargs["scope"]
            ref = kwargs["ref"]
            version = kwargs["version"]
            workspace = kwargs.get(
                "workspace", self._args["workspace"])
        except KeyError as e:
            raise KeyError("missing scope, ref or version") from e

        # The base path is composed by the scope and ref
        # <ROOT_PATH>/<workspace_id>/<scope>/<ref>/<tag>
        basepath = os.path.join(
            FilesystemPlugin._ROOT_PATH, workspace, scope, ref)

        # If we did not have to store the files on the filesystem using the
        # stupid pattern <tag>-<epoch>-<uuid> as proposed by Limor
        # this process would be much easier

        # First time we just check if we have any scope with that version in
        # our archive, otherwise we try to fetch it from a remote archive
        try:
            data_folder = glob.glob(os.path.join(basepath, f"{version}-*"))[0]
        except IndexError:
            # try and fetch the scope from a remote archive
            FilesystemPlugin.get_scope_from_upstream(
                os.path.join(workspace, scope, ref, version))

        # This time we MUST have one or otherwise it means we did not find any in
        # the remote archive
        try:
            data_folder = glob.glob(os.path.join(basepath, f"{version}-*"))[0]
        except IndexError:
            return None

        try:
            filename = os.path.join(data_folder, "data.json")
            with open(filename, 'r') as data_fp:
                return json.load(data_fp)
        except FileNotFoundError:
            return None

    def delete(self, data: object, **kwargs):
        """
        delete data in the persistent layer
        """
        if not issubclass(type(data), ScopeInstanceVersionNode):
            raise NotImplementedError

        raise NotImplementedError

    def rebuild_indexes(self, **kwargs):
        """
        force the database layer to rebuild
        all indexes, for now we do not implement this
        on the file system
        The reason behind it is beacuse data in the archive
        should always reference to existing data, therefore
        the relations created during the saving process
        should be more than enough
        """


Persistence.register_plugin("filesystem", FilesystemPlugin)<|MERGE_RESOLUTION|>--- conflicted
+++ resolved
@@ -20,21 +20,13 @@
 from movai_core_shared.logger import Log
 
 from dal.plugins import Plugin
-<<<<<<< HEAD
-from dal.data import (schemas, PersistencePlugin,
-                      TreeNode, SchemaPropertyNode, Persistence)
-from dal.models.model import Model
-from dal.models.scopestree import ScopesTree, ScopeInstanceVersionNode
-from movai.remote import RemoteArchive
-=======
 from dal.data import (schemas,
                       PersistencePlugin,
                       TreeNode,
                       SchemaPropertyNode,
                       Persistence)
-from dal.scopes.scopestree import ScopeInstanceVersionNode, ScopesTree
+from dal.models.scopestree import ScopeInstanceVersionNode, ScopesTree
 from dal.models.model import Model
->>>>>>> 5ea5eddd
 from dal.backup import RestoreManager
 
 from movai.remote import RemoteArchive
