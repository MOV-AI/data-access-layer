--- conflicted
+++ resolved
@@ -151,18 +151,6 @@
             return super().__getattribute__(name)
 
         db = MovaiDB(self.db)
-<<<<<<< HEAD
-=======
-        if name == "Value" and "TTL" in self.attrs:
-            TTL = db.get_value(Helpers.join_first({"TTL": "*"}, self.prev_struct))
-            if TTL:
-                last_update = db.get_value(
-                    Helpers.join_first({"_timestamp": "*"}, self.prev_struct)
-                )
-                if last_update is not None and last_update + TTL < time.time():
-                    return None
-
->>>>>>> ea1ad955
         if name in self.attrs:
             return db.get_value(Helpers.join_first({name: "*"}, self.prev_struct))
         elif name in self.lists:
@@ -221,7 +209,6 @@
     def __setattr__(self, name, value):
         if name in self.attrs:
             self.__dict__[name] = value
-<<<<<<< HEAD
             db = MovaiDB(self.db)
             TTL = (
                 db.get_value(Helpers.join_first({"TTL": "*"}, self.prev_struct))
@@ -229,13 +216,6 @@
                 else None
             )
             db.set(Helpers.join_first({name: value}, self.prev_struct), ex=TTL)
-=======
-            MovaiDB(self.db).set(Helpers.join_first({name: value}, self.prev_struct))
-            if "TTL" in self.attrs:
-                MovaiDB(self.db).set(
-                    Helpers.join_first({"_timestamp": time.time()}, self.prev_struct)
-                )
->>>>>>> ea1ad955
         elif name in self.lists:
             raise AttributeError(f"'{name}' is a list not an attribute")
         elif name in self.hashs:
