"""
   Copyright (C) Mov.ai  - All Rights Reserved
   Unauthorized copying of this file, via any medium is strictly prohibited
   Proprietary and confidential

   Developers:
   - Manuel Silva (manuel.silva@mov.ai) - 2020
   - Tiago Paulino (tiago@mov.ai) - 2020
   - Dor Marcous (dor@mov.ai) - 2022

   Module that implements Robot namespace
"""
import pickle

from movai_core_shared.common.utils import is_enterprise
from movai_core_shared.core.message_client import MessageClient
from movai_core_shared.consts import COMMAND_HANDLER_MSG_TYPE
from movai_core_shared.envvars import (
    DEVICE_NAME,
    SPAWNER_BIND_ADDR,
    MESSAGE_SERVER_PORT,
)
from movai_core_shared.logger import Log


from dal.movaidb import MovaiDB

from .scope import Scope

logger = Log.get_logger("FleetRobot")


class FleetRobot(Scope):
    """Represent the Robot scope in the redis-master."""

    def __init__(self, name: str, version="latest", new=False, db="global"):
        """constructor

        Args:
            name (str): The name which the robot is represented in db (the robot_id in this case)
            version (str, optional): the verison of the object.. Defaults to "latest".
            new (bool, optional): if true creates a new object. Defaults to False.
            db (str, optional): "global/local". Defaults to "global".
        """
        super().__init__(scope="Robot", name=name, version=version, new=new, db=db)
        if self.RobotName == DEVICE_NAME or not is_enterprise():
            # default : ipc:///opt/mov.ai/comm/SpawnerServer-{DEVICE_NAME}-{FLEET_NAME}.sock"
            server = SPAWNER_BIND_ADDR
        else:
<<<<<<< HEAD
            # Message needs to be sent to the message server of the remote robot
            # which will be forwarded to the spawner server of the remote robot
            server = f"tcp://{self.IP}:{MESSAGE_SERVER_PORT}"
=======
            # Message needs to be sent to the message-server
            # which will be forwarded to the spawner server of the remote robot {self.IP}
            server = f"tcp://message-server:{MESSAGE_SERVER_PORT}"
>>>>>>> 9057ea34

        self.__dict__["spawner_client"] = MessageClient(server_addr=server, robot_id=self.RobotName)

    def send_cmd(self, command, *, flow=None, node=None, port=None, data=None) -> None:
        """Send an action command to the Robot"""
        dst = {"ip": self.IP, "host": self.RobotName, "id": self.name}

        command_data = {}

        if command:
            command_data["command"] = command

        if flow:
            command_data["flow"] = flow

        if node:
            command_data["node"] = node

        if port:
            command_data["port"] = port

        if data:
            command_data["data"] = data

        req_data = {"dst": dst, "command_data": command_data}

<<<<<<< HEAD
        if hasattr(self, "spawner_client") and self.spawner_client is not None:
            self.spawner_client.send_request(COMMAND_HANDLER_MSG_TYPE, req_data)
=======
        # For retro-compatibility, if the dest robot is a fleet robot
        # then the response is required since the forward by message-server might fail
        # in this case, the command will be published to redis
        send_to_redis = False
        response_required = False
        if self.RobotName != DEVICE_NAME and is_enterprise():
            response_required = True

        if hasattr(self, "spawner_client") and self.spawner_client is not None:
            res = self.spawner_client.send_request(
                COMMAND_HANDLER_MSG_TYPE, req_data, respose_required=response_required
            )
            if (
                response_required
                and res is not None
                and "response" in res
                and res["response"] != {}
            ):
                logger.info(f"Command {command_data} sent to robot {self.RobotName}")
            else:
                send_to_redis = True
>>>>>>> 9057ea34
        else:
            send_to_redis = True

        if send_to_redis:
            logger.info(f"Command {command_data}, published in redis for robot {self.RobotName}")
            command_data = pickle.dumps(command_data)
            self.Actions.append(command_data)

    def get_active_alerts(self) -> dict:
        """Gets a dictionary of the active alerts on this specific robot.

        Returns:
            dict: A dictionary inedexed by alert name which contains alert information.
        """
        robot_active_alerts = dict(self.Alerts)
        return robot_active_alerts

    def add_alert(self, alert: dict) -> None:
        """Adds a new entry to to the Alert dictionary of the robot on the redis-master.

        Args:
            alert (dict): The alert dictionary with the keys: info, action and callback.
        """
        alert.pop("status")
        alert_name = alert.get("name")
        FleetRobot.check_alert_dictionary(alert)
        self.Alerts[alert_name] = alert

    def remove_alert(self, alert: str) -> None:
        """Removes an entry from the Alert dictionary of the robot on redis-master.

        Args:
            alert (str): The name of the alert to be removed.
        """
        active_alerts = self.get_active_alerts()
        if alert in active_alerts:
            # active_alerts.pop(alert)
            self.Alerts.pop(alert)

    @staticmethod
    def check_alert_dictionary(alert: dict) -> None:
        """Checks if the alert dictionary contains all the required fileds.
        if not logs a warning.

        Args:
            alert (dict): The alert dict.
        """
        for field in ("info", "action", "callback"):
            if field not in alert:
                logger.warning(f"The field: {field} is missing from alert dictionary")

    @staticmethod
    def get_robot_key_by_ip(ip_address: str, key_name: str) -> bytes:
        """Finds a key of a robot by the ip address.

        Args:
            ip_address (str): The ip address of the desired robot.
            key_name (str): The name of required key.

        Returns:
            bytes: The public key.
        """
        robo_keys = {"IP": "", "PublicKey": ""}
        db = MovaiDB("global")
        fleet_robots = db.search_by_args("Robot", Name="*")[0]["Robot"]
        for robot_id in fleet_robots:
            robo_dict = {"Robot": {robot_id: robo_keys}}
            robot = db.get(robo_dict)["Robot"][robot_id]
            if robot["IP"] == ip_address:
                return robot[key_name]
        return None<|MERGE_RESOLUTION|>--- conflicted
+++ resolved
@@ -47,15 +47,9 @@
             # default : ipc:///opt/mov.ai/comm/SpawnerServer-{DEVICE_NAME}-{FLEET_NAME}.sock"
             server = SPAWNER_BIND_ADDR
         else:
-<<<<<<< HEAD
-            # Message needs to be sent to the message server of the remote robot
-            # which will be forwarded to the spawner server of the remote robot
-            server = f"tcp://{self.IP}:{MESSAGE_SERVER_PORT}"
-=======
             # Message needs to be sent to the message-server
             # which will be forwarded to the spawner server of the remote robot {self.IP}
             server = f"tcp://message-server:{MESSAGE_SERVER_PORT}"
->>>>>>> 9057ea34
 
         self.__dict__["spawner_client"] = MessageClient(server_addr=server, robot_id=self.RobotName)
 
@@ -82,10 +76,6 @@
 
         req_data = {"dst": dst, "command_data": command_data}
 
-<<<<<<< HEAD
-        if hasattr(self, "spawner_client") and self.spawner_client is not None:
-            self.spawner_client.send_request(COMMAND_HANDLER_MSG_TYPE, req_data)
-=======
         # For retro-compatibility, if the dest robot is a fleet robot
         # then the response is required since the forward by message-server might fail
         # in this case, the command will be published to redis
@@ -107,7 +97,6 @@
                 logger.info(f"Command {command_data} sent to robot {self.RobotName}")
             else:
                 send_to_redis = True
->>>>>>> 9057ea34
         else:
             send_to_redis = True
 
