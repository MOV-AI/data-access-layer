--- conflicted
+++ resolved
@@ -14,15 +14,9 @@
 from enum import Enum
 from .scope import Scope
 from dal.models.var import Var
-
+from dal.movaidb import MovaiDB
 from movai_core_shared.logger import Log
 
-<<<<<<< HEAD
-=======
-from dal.movaidb import MovaiDB
-
-from .scope import Scope
->>>>>>> 8a5a2326
 
 logger = Log.get_logger("FleetRobot")
 
