--- conflicted
+++ resolved
@@ -10,27 +10,6 @@
    Module that implements Robot namespace
 """
 import pickle
-<<<<<<< HEAD
-from enum import Enum
-from threading import Timer
-
-from .scope import Scope
-from dal.models.var import Var
-
-RECOVERY_TIMEOUT_IN_SECS = 15
-RECOVERY_STATE_KEY = "recovery_state"
-RECOVERY_RESPONSE_KEY = "recovery_response"
-
-
-class RecoveryStates(Enum):
-    """Class for keeping recovery states. Values are stored in recovery_state fleet variable."""
-
-    READY: str = "READY"
-    IN_RECOVERY: str = "IN_RECOVERY"
-    PUSHED: str = "PUSHED"
-    NOT_AVAILABLE: str = "NOT_AVAILABLE"
-=======
->>>>>>> 53581cbe
 
 from movai_core_shared.logger import Log
 
@@ -62,7 +41,6 @@
 
         self.Actions.append(to_send)
 
-<<<<<<< HEAD
     def trigger_recovery(self):
         """Set Var to trigger Recovery Robot"""
         var_scope = Var(scope="fleet", _robot_name=self.name)
@@ -89,7 +67,7 @@
             }
             var_scope.set(RECOVERY_RESPONSE_KEY, response)
             var_scope.set(RECOVERY_STATE_KEY, RecoveryStates.NOT_AVAILABLE.value)
-=======
+            
     def get_active_alerts(self) -> dict:
         """Gets a dictionary of the active alerts on this specific robot.
 
@@ -131,5 +109,4 @@
         """
         for field in ("info", "action", "callback"):
             if field not in alert:
-                logger.warning(f"The field: {field} is missing from alert dictionary")
->>>>>>> 53581cbe
+                logger.warning(f"The field: {field} is missing from alert dictionary")