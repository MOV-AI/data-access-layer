--- conflicted
+++ resolved
@@ -19,10 +19,6 @@
 from importlib import import_module
 
 from dal.movaidb import MovaiDB
-<<<<<<< HEAD
-
-=======
->>>>>>> c15b68d8
 from dal.models.scopestree import scopes
 
 
