--- conflicted
+++ resolved
@@ -14,13 +14,7 @@
 from datetime import datetime
 from zipfile import ZipFile
 
-<<<<<<< HEAD
-from dal.models.model import Model
 from dal.models.scopestree import ScopesTree, scopes
-=======
->>>>>>> 5ea5eddd
-from movai_core_shared.logger import Log
-from dal.scopes.scopestree import ScopesTree, scopes
 from dal.models.model import Model
 
 
