--- conflicted
+++ resolved
@@ -15,10 +15,6 @@
 from zipfile import ZipFile, BadZipFile
 from dal.models.scopestree import scopes
 from movai_core_shared.logger import Log
-<<<<<<< HEAD
-from dal.models.scopestree import scopes
-=======
->>>>>>> c15b68d8
 
 
 class RestoreJob:
