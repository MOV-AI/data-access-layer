--- conflicted
+++ resolved
@@ -47,6 +47,29 @@
 
 
 dal_directory = path.dirname(dal.__file__)
+
+
+class Subscriber(Protocol):
+    def __call__(self, data: dict, deleted: bool) -> None:
+        """Expected signature for subscriber functions.
+
+        data: Info about the key that was changed. The format is
+              the same as the one returned by `search_by_args` and
+              other similar MovaiDB methods.
+        deleted: True if the key was deleted, False if it was updated.
+        """
+
+
+class SubscribeManager(metaclass=Singleton):
+    _key_map = {}
+
+    @classmethod
+    def register_sub(cls, key):
+        cls._key_map[key] = None
+
+    @classmethod
+    def unregister_sub(cls, key):
+        del cls._key_map[key]
 
 
 def longest_common_prefix(strings: List[str]) -> str:
@@ -82,35 +105,11 @@
     return strings[0]
 
 
-<<<<<<< HEAD
 def extract_keys(
     data: Dict[str, Any], schema: Dict[str, Any], path: str = ""
 ) -> List[Tuple[str, Any, str]]:
     """
     Validates a nested dictionary against a schema and returns a list of (key_path, value, type).
-=======
-class Subscriber(Protocol):
-    def __call__(self, data: dict, deleted: bool) -> None:
-        """Expected signature for subscriber functions.
-
-        data: Info about the key that was changed. The format is
-              the same as the one returned by `search_by_args` and
-              other similar MovaiDB methods.
-        deleted: True if the key was deleted, False if it was updated.
-        """
-
-
-class SubscribeManager(metaclass=Singleton):
-    _key_map = {}
-
-    @classmethod
-    def register_sub(cls, key):
-        cls._key_map[key] = None
-
-    @classmethod
-    def unregister_sub(cls, key):
-        del cls._key_map[key]
->>>>>>> 1cbb7e9d
 
     Args:
         data: The input dictionary to validate.
@@ -248,20 +247,6 @@
             """
             return type(self).__API__[self.__version]
 
-<<<<<<< HEAD
-    db_dict = {
-        "global": {
-            "db_read": "db_slave",
-            "db_write": "db_global",
-            "pubsub": "slave_pubsub",
-        },
-        "local": {
-            "db_read": "db_local",
-            "db_write": "db_local",
-            "pubsub": "local_pubsub",
-        },
-    }
-
     # for backward compatibility
     REDIS_MASTER_HOST = REDIS_MASTER_HOST
     REDIS_MASTER_PORT = REDIS_MASTER_PORT
@@ -269,14 +254,6 @@
     REDIS_LOCAL_HOST = REDIS_LOCAL_HOST
     REDIS_LOCAL_PORT = REDIS_LOCAL_PORT
     REDIS_SLAVE_HOST = REDIS_SLAVE_HOST
-=======
-    REDIS_MASTER_HOST = getenv("REDIS_MASTER_HOST", "redis-master")
-    REDIS_MASTER_PORT = int(getenv("REDIS_MASTER_PORT", 6379))
-    REDIS_SLAVE_PORT = int(getenv("REDIS_SLAVE_PORT", REDIS_MASTER_PORT))
-    REDIS_LOCAL_HOST = getenv("REDIS_LOCAL_HOST", "redis-local")
-    REDIS_LOCAL_PORT = int(getenv("REDIS_LOCAL_PORT", 6379))
-    REDIS_SLAVE_HOST = getenv("REDIS_SLAVE_HOST", REDIS_MASTER_HOST)
->>>>>>> 1cbb7e9d
 
     def __init__(
         self,
@@ -315,12 +292,10 @@
             except Exception:
                 self.loop = asyncio.new_event_loop()
 
-<<<<<<< HEAD
+        self._background_tasks = set()
+
     def initialize(self) -> None:
         self.indexed_cache.initialize_keys_cache()
-=======
-        self._background_tasks = set()
->>>>>>> 1cbb7e9d
 
     def search(self, _input: dict) -> list:
         """
