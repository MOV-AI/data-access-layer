import setuptools
from glob import glob


with open("README.md", "r") as fh:
    long_description = fh.read()

<<<<<<< HEAD
data_files = ["dal/validation/schema/1.0/" + file
              for file in listdir("dal/validation/schema/1.0")]
data_files += ["dal/validation/schema/2.0/" + file
               for file in listdir("dal/validation/schema/2.0")]
data_files += ["dal/validation/schema/2.4/" + file
               for file in listdir("dal/validation/schema/2.4")]

=======
>>>>>>> abbe3f37
requirements = [
    "aioredis==1.3.0",
    "aiohttp==3.8.1",
    "deepdiff==4.0.9",
    "gitpython==3.1.2",
    "jsonschema==3.2.0",
    "miracle-acl==0.0.4.post1",
    "pyjwt==1.7.1",
    "python-box==4.0.4",
    "redis==3.3.11",
    "yarl>=1.7.2",
    "pyros-genmsg==0.5.8",
    "rospkg==1.4.0",
    "py3rosmsgs==1.18.2",
    "movai_core_shared==2.4.*"
]


data_files = [file for file in glob("dal/validation/schema/1.0/*.json")]
data_files += [file for file in glob("dal/validation/schema/2.0/*.json")]
data_files += [file for file in glob("dal/validation/schema/2.3/*.json")]
data_files += [file for file in glob("dal/validation/schema/2.3/common/*.json")]

# TODO Adapt your project configuration to your own project.
# The name of the package is the one to be used in runtime.
# The 'install_requires' is where you specify the package dependencies of your package. They will be automaticly installed, before your package.  # noqa: E501
setuptools.setup(
    name="data-access-layer",
    version="2.4.0-1",
    author="Backend team",
    author_email="backend@mov.ai",
    description="DATA ACCESS LAYER",
    long_description=long_description,
    long_description_content_type="text/markdown",
    url="https://github.com/MOV-AI/data-access-layer",
    packages=setuptools.find_packages(),
    include_package_data=True,
    classifiers=["Programming Language :: Python :: 3"],
    install_requires=requirements,
    data_files=data_files,
    entry_points={
         "console_scripts":[
             "backup = dal.tools.backup:main",
             "edit_yaml = dal.tools.edit_yaml:main",
             "secret_key = dal.tools.secret_key:main"
         ]
        },
)<|MERGE_RESOLUTION|>--- conflicted
+++ resolved
@@ -5,16 +5,6 @@
 with open("README.md", "r") as fh:
     long_description = fh.read()
 
-<<<<<<< HEAD
-data_files = ["dal/validation/schema/1.0/" + file
-              for file in listdir("dal/validation/schema/1.0")]
-data_files += ["dal/validation/schema/2.0/" + file
-               for file in listdir("dal/validation/schema/2.0")]
-data_files += ["dal/validation/schema/2.4/" + file
-               for file in listdir("dal/validation/schema/2.4")]
-
-=======
->>>>>>> abbe3f37
 requirements = [
     "aioredis==1.3.0",
     "aiohttp==3.8.1",
@@ -35,8 +25,8 @@
 
 data_files = [file for file in glob("dal/validation/schema/1.0/*.json")]
 data_files += [file for file in glob("dal/validation/schema/2.0/*.json")]
-data_files += [file for file in glob("dal/validation/schema/2.3/*.json")]
-data_files += [file for file in glob("dal/validation/schema/2.3/common/*.json")]
+data_files += [file for file in glob("dal/validation/schema/2.4/*.json")]
+data_files += [file for file in glob("dal/validation/schema/2.4/common/*.json")]
 
 # TODO Adapt your project configuration to your own project.
 # The name of the package is the one to be used in runtime.
