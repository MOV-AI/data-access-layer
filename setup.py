--- conflicted
+++ resolved
@@ -19,11 +19,8 @@
     "pyros-genmsg==0.5.8",
     "rospkg==1.4.0",
     "py3rosmsgs==1.18.2",
-<<<<<<< HEAD
     "cachetools==5.3.1",
-=======
     "pydantic==1.10.4",
->>>>>>> 610107af
     "movai-core-shared==2.4.1.*"
 ]
 
