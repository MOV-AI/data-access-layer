--- conflicted
+++ resolved
@@ -19,11 +19,7 @@
     "pyros-genmsg==0.5.8",
     "rospkg==1.4.0",
     "py3rosmsgs==1.18.2",
-<<<<<<< HEAD
-    "movai_core_shared==2.4.1.*"
-=======
     "movai-core-shared==2.4.1.*"
->>>>>>> 027ae7a4
 ]
 
 
@@ -37,11 +33,7 @@
 # The 'install_requires' is where you specify the package dependencies of your package. They will be automaticly installed, before your package.  # noqa: E501
 setuptools.setup(
     name="data-access-layer",
-<<<<<<< HEAD
-    version="2.4.1-0",
-=======
     version="2.4.1-1",
->>>>>>> 027ae7a4
     author="Backend team",
     author_email="backend@mov.ai",
     description="DATA ACCESS LAYER",
