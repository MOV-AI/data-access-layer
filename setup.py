--- conflicted
+++ resolved
@@ -38,11 +38,7 @@
 # The 'install_requires' is where you specify the package dependencies of your package. They will be automaticly installed, before your package.  # noqa: E501
 setuptools.setup(
     name="data-access-layer",
-<<<<<<< HEAD
-    version="2.5.0-10",
-=======
-    version="2.5.0-12",
->>>>>>> 9057ea34
+    version="2.5.0-13",
     author="Backend team",
     author_email="backend@mov.ai",
     description="DATA ACCESS LAYER",
