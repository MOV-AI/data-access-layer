--- conflicted
+++ resolved
@@ -19,11 +19,8 @@
     "pyros-genmsg==0.5.8",
     "rospkg==1.4.0",
     "py3rosmsgs==1.18.2",
-<<<<<<< HEAD
     "pydantic==1.10.4",
-=======
     "cachetools==5.3.1",
->>>>>>> c066e108
     "movai-core-shared==2.4.1.*"
 ]
 
