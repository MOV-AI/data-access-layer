import setuptools

with open("README.md", "r") as fh:
    long_description = fh.read()

# TODO Adapt your project configuration to your own project.
# The name of the package is the one to be used in runtime.
# The 'install_requires' is where you specify the package dependencies of your package. They will be automaticly installed, before your package.  # noqa: E501
setuptools.setup(
    name="dal",
<<<<<<< HEAD
    version="1.0.0-8",
=======
    version="1.0.0-9",
>>>>>>> a516dae5
    author="Backend team",
    author_email="backend@mov.ai",
    description="Dummy description",
    long_description=long_description,
    long_description_content_type="text/markdown",
    url="https://github.com/MOV-AI/data-access-layer",
    packages=setuptools.find_packages(),
    include_package_data=True,
    classifiers=["Programming Language :: Python :: 3"],
    install_requires=["jsonschema==3.2.0", "gitpython==3.1.20", "aioredis==1.3.0", "redis==3.3.11"],
    entry_points={},
)<|MERGE_RESOLUTION|>--- conflicted
+++ resolved
@@ -8,11 +8,7 @@
 # The 'install_requires' is where you specify the package dependencies of your package. They will be automaticly installed, before your package.  # noqa: E501
 setuptools.setup(
     name="dal",
-<<<<<<< HEAD
-    version="1.0.0-8",
-=======
     version="1.0.0-9",
->>>>>>> a516dae5
     author="Backend team",
     author_email="backend@mov.ai",
     description="Dummy description",
