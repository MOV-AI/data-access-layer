--- conflicted
+++ resolved
@@ -21,12 +21,8 @@
     "py3rosmsgs==1.18.2",
     "pydantic==1.10.4",
     "cachetools==5.3.1",
-<<<<<<< HEAD
     "pydantic==1.10.4",
-    "movai-core-shared==2.4.1.*"
-=======
     "movai-core-shared==2.5.0.*"
->>>>>>> c7422719
 ]
 
 
