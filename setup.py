--- conflicted
+++ resolved
@@ -19,11 +19,7 @@
     "pyros-genmsg==0.5.8",
     "rospkg==1.4.0",
     "py3rosmsgs==1.18.2",
-<<<<<<< HEAD
     "movai-core-shared==2.4.1.*"
-=======
-    "movai_core_shared==2.4.1-1-1.*"
->>>>>>> 96b398f5
 ]
 
 
