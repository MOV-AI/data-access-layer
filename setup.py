import setuptools
from glob import glob


with open("README.md", "r") as fh:
    long_description = fh.read()

requirements = [
    "aioredis==1.3.1",
<<<<<<< HEAD
    "aiohttp==3.8.5",
=======
    "aiohttp==3.8.1",
    "cachetools==5.3.1",
>>>>>>> 3de499dd
    "deepdiff==4.0.9",
    "gitpython==3.1.31",
    "jsonschema==3.2.0",
    "miracle-acl==0.0.4.post1",
    "pyjwt==1.7.1",
    "python-box==4.0.4",
    "pyros-genmsg==0.5.8",
    "py3rosmsgs==1.18.2",
    "redis==4.5.5",
    "rospkg==1.4.0",
    "tqdm==4.66.1",
    "ulid==1.1",
    "xmltodict==0.13.0",
    "yarl>=1.7.2",
    "movai-core-shared==2.5.0.*",
]

# pydantic is already imported in movai-core-shared

data_files = [file for file in glob("dal/validation/schema/1.0/*.json")]
data_files += [file for file in glob("dal/validation/schema/2.0/*.json")]
data_files += [file for file in glob("dal/validation/schema/2.4/*.json")]
data_files += [file for file in glob("dal/validation/schema/2.4/common/*.json")]

# TODO Adapt your project configuration to your own project.
# The name of the package is the one to be used in runtime.
# The 'install_requires' is where you specify the package dependencies of your package. They will be automaticly installed, before your package.  # noqa: E501
setuptools.setup(
    name="data-access-layer",
    version="2.5.1-1",
    author="Backend team",
    author_email="backend@mov.ai",
    description="DATA ACCESS LAYER",
    long_description=long_description,
    long_description_content_type="text/markdown",
    url="https://github.com/MOV-AI/data-access-layer",
    packages=setuptools.find_packages(),
    include_package_data=True,
    classifiers=["Programming Language :: Python :: 3"],
    install_requires=requirements,
    data_files=data_files,
    entry_points={
        "console_scripts": [
            "dal_backup = dal.tools.backup:main",
            "edit_yaml = dal.tools.edit_yaml:main",
            "secret_key = dal.tools.secret_key:main",
            "migrate_tool = dal.tools.migrate_tool:main"
        ]
    },
)<|MERGE_RESOLUTION|>--- conflicted
+++ resolved
@@ -7,12 +7,9 @@
 
 requirements = [
     "aioredis==1.3.1",
-<<<<<<< HEAD
     "aiohttp==3.8.5",
-=======
     "aiohttp==3.8.1",
     "cachetools==5.3.1",
->>>>>>> 3de499dd
     "deepdiff==4.0.9",
     "gitpython==3.1.31",
     "jsonschema==3.2.0",
