--- conflicted
+++ resolved
@@ -25,14 +25,9 @@
     include_package_data=True,
     classifiers=["Programming Language :: Python :: 3"],
     install_requires=["jsonschema==3.2.0", "gitpython==3.1.2",
-<<<<<<< HEAD
-                      "py3rosmsgs", "aioredis==1.3.0", "redis==3.3.11",
+                      "py3rosmsgs", "aioredis==1.3.0", "redis==3.3.11", "Pillow>=5.1.0",
                       "pyros-genmsg", "python-box==4.0.4", "deepdiff==4.0.9",
                       "miracle-acl==0.0.4.post1", "pyjwt==1.7.1"],
-=======
-                      "py3rosmsgs", "aioredis==1.3.0", "redis==3.3.11", "Pillow>=5.1.0"
-                      "pyros-genmsg"],
->>>>>>> bbce69c9
     data_files=data_files,
     entry_points={},
 )