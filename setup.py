import setuptools
from glob import glob


with open("README.md", "r") as fh:
    long_description = fh.read()

requirements = [
    "aioredis==1.3.0",
    "aiohttp==3.8.1",
    "deepdiff==4.0.9",
    "gitpython==3.1.2",
    "jsonschema==3.2.0",
    "miracle-acl==0.0.4.post1",
    "pyjwt==1.7.1",
    "python-box==4.0.4",
    "redis==3.3.11",
    "yarl==1.7.2",
<<<<<<< HEAD
    "movai_core_shared==2.4.*"
=======
    "movai_core_shared==2.4.0-1-1.1"
>>>>>>> 8955d47f
]


data_files = [file for file in glob("dal/validation/schema/1.0/*.json")]
data_files += [file for file in glob("dal/validation/schema/2.0/*.json")]
data_files += [file for file in glob("dal/validation/schema/2.3/*.json")]
data_files += [file for file in glob("dal/validation/schema/2.3/common/*.json")]

# TODO Adapt your project configuration to your own project.
# The name of the package is the one to be used in runtime.
# The 'install_requires' is where you specify the package dependencies of your package. They will be automaticly installed, before your package.  # noqa: E501
setuptools.setup(
    name="data-access-layer",
    version="2.4.0-1",
    author="Backend team",
    author_email="backend@mov.ai",
    description="DATA ACCESS LAYER",
    long_description=long_description,
    long_description_content_type="text/markdown",
    url="https://github.com/MOV-AI/data-access-layer",
    packages=setuptools.find_packages(),
    include_package_data=True,
    classifiers=["Programming Language :: Python :: 3"],
    install_requires=requirements,
    data_files=data_files,
    entry_points={
         "console_scripts":[
             "dal_backup = dal.tools.dal_backup:main",
             "edit_yaml = dal.tools.edit_yaml:main",
             "secret_key = dal.tools.secret_key:main"
         ]
        },
)<|MERGE_RESOLUTION|>--- conflicted
+++ resolved
@@ -16,11 +16,7 @@
     "python-box==4.0.4",
     "redis==3.3.11",
     "yarl==1.7.2",
-<<<<<<< HEAD
     "movai_core_shared==2.4.*"
-=======
-    "movai_core_shared==2.4.0-1-1.1"
->>>>>>> 8955d47f
 ]
 
 
