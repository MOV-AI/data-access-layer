--- conflicted
+++ resolved
@@ -1,12 +1,9 @@
-<<<<<<< HEAD
 from datetime import datetime
+import pytest
 
 from movai_core_shared.messages.alert_data import AlertActivationData
-=======
-import pytest
 from dal.scopes.alert import Alert
 from dal.scopes.robot import Robot
->>>>>>> d2bb2a1a
 
 
 class TestRobotActiveAlerts:
