--- conflicted
+++ resolved
@@ -1,13 +1,12 @@
-# v3.4.1
-<<<<<<< HEAD
+# v3.4.2
 - [BP-1456](https://movai.atlassian.net/browse/BP-1456): Add support for user language configuration
   - Introduced `language` attribute for `BaseUser` and `InternalUser` models.
   - Added validation for `language` using `VALID_LANGUAGES` from `movai_core_shared.consts`.
   - Updated JSON schemas (`InternalUser.json` and `User.json`) to include the `Language` field.
   - Added getter and setter for the `language` property in `BaseUser`.
-=======
+ 
+# v3.4.1
 - Fix mobdata usage (missing 1 required positional argument: 'args')
->>>>>>> f1c4d174
 
 # v3.4.0
 - Add pylint, remove deadcode (dalapi, protocols, packagefile)
