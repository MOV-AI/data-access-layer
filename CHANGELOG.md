<<<<<<< HEAD
# vTBD
- Add pylint, remove deadcode (dalapi, protocols, packagefile)
=======
# v3.3.1
- Fix version number, the version still includes [BP-1441](https://movai.atlassian.net/browse/BP-1441): Operator does not have permission to get scene
>>>>>>> 5f06dc95

# v3.2.10
- **Disregard version, the version number went from 3.3.0 to 3.2.10 by mistake**
- [BP-1441](https://movai.atlassian.net/browse/BP-1441): Operator does not have permission to get scene

# v3.3.0
- [DP-1843](https://movai.atlassian.net/browse/DP-1843): Create mobdata

# v3.2.9
- [BP-1429](https://movai.atlassian.net/browse/BP-1429): Enable tests using docker compose in dal

# v3.2.8
- [BP-1390](https://movai.atlassian.net/browse/BP-1434): Caching of flow's node dependencies.

# v3.2.7
- [BP-1434](https://movai.atlassian.net/browse/BP-1434): Duplicated logs on spawner

# v3.2.6
- [BP-1420](https://movai.atlassian.net/browse/BP-1420): Initial cleanup on backup tool

# v3.2.5
- [BP-1311](https://movai.atlassian.net/browse/BP-1311): Backend taking long to delete document / error in response

# v3.2.4
- Add tests using docker compose
- Only get TTL if already in attributes
- Allow setting TTL using add("Parameter", ...) syntax

# v3.2.3
- [BP-1365](https://movai.atlassian.net/browse/BP-1365): Fix call to get_param

# v3.2.2
- [BP-1328](https://movai.atlassian.net/browse/BP-1328): Improve TTL on Robot parameters

# v3.2.1
- [BP-1303](https://movai.atlassian.net/browse/BP-1303): Rosparam.get_param() of a disabled parameter returns the value instead of None

# v3.1.2
- [BP-1405](https://movai.atlassian.net/browse/BP-1405): Backeng logs an error if someone tries to login with a user that does not exist

# v3.1.1
- [BP-1399](https://movai.atlassian.net/browse/BP-1399): Format code

# v3.1.0
- [BP-1312](https://movai.atlassian.net/browse/BP-1312): Validation of ability for non-super user to run callbacks is broken

# v3.0.5
- Revert BP-1310
- [RP-3269](https://movai.atlassian.net/browse/RP-3269): Have HFM working on the real lab (v3.0.5.3)
  - Add robot type and robot model to robot class

# v3.0.4
- [BP-1371](https://movai.atlassian.net/browse/BP-1371): NameError: name 'gd' is not defined

# v3.0.3
- [BP-1360](https://movai.atlassian.net/browse/BP-1360): Metrics no longer available when running cloud function

# v3.0.2
- [BP-1339](https://movai.atlassian.net/browse/BP-1339): Migrate data-access-layer to py-workflow@v2
- [BP-1342](https://movai.atlassian.net/browse/BP-1342): Move the middleware and GD_Callback from gd-node (v3.0.2.3)
- Review Node set_type (v3.0.2.4)
- [BP-1310](https://movai.atlassian.net/browse/BP-1310): Cache configurations and flow dependencies (v3.0.2.5)
- [BP-1330](https://movai.atlassian.net/browse/BP-1330): Implement Async Callbacks (v3.0.2.6)
- [BP-1330](https://movai.atlassian.net/browse/BP-1330): Send commands to Robot async (v3.0.2.7)
- [BP-1310](https://movai.atlassian.net/browse/BP-1310): Enable fetching yamls directly from db instead of cached (v3.0.2.8)
- [BP-1328](https://movai.atlassian.net/browse/BP-1328): Add TTL to robot parameters (v3.0.2.9)

# v3.0.1
- [BP-1322](https://movai.atlassian.net/browse/BP-1322): Move WSRedisSub and Var_Subscriber

# v3.0.0 (same as v2.5.0.35)
- [BP-1319](https://movai.atlassian.net/browse/BP-1319): Move development to main branch
- Merge `releases/2.5.0` into `main` to bring history<|MERGE_RESOLUTION|>--- conflicted
+++ resolved
@@ -1,10 +1,8 @@
-<<<<<<< HEAD
 # vTBD
 - Add pylint, remove deadcode (dalapi, protocols, packagefile)
-=======
+
 # v3.3.1
 - Fix version number, the version still includes [BP-1441](https://movai.atlassian.net/browse/BP-1441): Operator does not have permission to get scene
->>>>>>> 5f06dc95
 
 # v3.2.10
 - **Disregard version, the version number went from 3.3.0 to 3.2.10 by mistake**
