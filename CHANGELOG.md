<<<<<<< HEAD
# vTBD
- [BP-1456](https://movai.atlassian.net/browse/BP-1456): Add support for user language configuration
  - Introduced `language` attribute for `BaseUser` and `InternalUser` models.
  - Added validation for `language` using `VALID_LANGUAGES` from `movai_core_shared.consts`.
  - Updated JSON schemas (`InternalUser.json` and `User.json`) to include the `Language` field.
  - Added getter and setter for the `language` property in `BaseUser`.
 
=======
# v3.6.0
- [BP-1472](https://movai.atlassian.net/browse/BP-1472): Import / remove / remove Translation scope

# v3.5.1
- [BP-1476](https://movai.atlassian.net/browse/BP-1476): tools.backup root-path (-r) parameter is not working

>>>>>>> 8c6af279
# v3.5.0
- [BP-1463](https://movai.atlassian.net/browse/BP-1463): Create translation scope

# v3.4.1
- Fix mobdata usage (missing 1 required positional argument: 'args')

# v3.4.0
- Add pylint, remove deadcode (dalapi, protocols, packagefile)
- Remove Git classes

# v3.3.1
- Fix version number, the version still includes [BP-1441](https://movai.atlassian.net/browse/BP-1441): Operator does not have permission to get scene

# v3.2.10
- **Disregard version, the version number went from 3.3.0 to 3.2.10 by mistake**
- [BP-1441](https://movai.atlassian.net/browse/BP-1441): Operator does not have permission to get scene

# v3.3.0
- [DP-1843](https://movai.atlassian.net/browse/DP-1843): Create mobdata

# v3.2.9
- [BP-1429](https://movai.atlassian.net/browse/BP-1429): Enable tests using docker compose in dal

# v3.2.8
- [BP-1390](https://movai.atlassian.net/browse/BP-1434): Caching of flow's node dependencies.

# v3.2.7
- [BP-1434](https://movai.atlassian.net/browse/BP-1434): Duplicated logs on spawner

# v3.2.6
- [BP-1420](https://movai.atlassian.net/browse/BP-1420): Initial cleanup on backup tool

# v3.2.5
- [BP-1311](https://movai.atlassian.net/browse/BP-1311): Backend taking long to delete document / error in response

# v3.2.4
- Add tests using docker compose
- Only get TTL if already in attributes
- Allow setting TTL using add("Parameter", ...) syntax

# v3.2.3
- [BP-1365](https://movai.atlassian.net/browse/BP-1365): Fix call to get_param

# v3.2.2
- [BP-1328](https://movai.atlassian.net/browse/BP-1328): Improve TTL on Robot parameters

# v3.2.1
- [BP-1303](https://movai.atlassian.net/browse/BP-1303): Rosparam.get_param() of a disabled parameter returns the value instead of None

# v3.1.2
- [BP-1405](https://movai.atlassian.net/browse/BP-1405): Backeng logs an error if someone tries to login with a user that does not exist

# v3.1.1
- [BP-1399](https://movai.atlassian.net/browse/BP-1399): Format code

# v3.1.0
- [BP-1312](https://movai.atlassian.net/browse/BP-1312): Validation of ability for non-super user to run callbacks is broken

# v3.0.5
- Revert BP-1310
- [RP-3269](https://movai.atlassian.net/browse/RP-3269): Have HFM working on the real lab (v3.0.5.3)
  - Add robot type and robot model to robot class

# v3.0.4
- [BP-1371](https://movai.atlassian.net/browse/BP-1371): NameError: name 'gd' is not defined

# v3.0.3
- [BP-1360](https://movai.atlassian.net/browse/BP-1360): Metrics no longer available when running cloud function

# v3.0.2
- [BP-1339](https://movai.atlassian.net/browse/BP-1339): Migrate data-access-layer to py-workflow@v2
- [BP-1342](https://movai.atlassian.net/browse/BP-1342): Move the middleware and GD_Callback from gd-node (v3.0.2.3)
- Review Node set_type (v3.0.2.4)
- [BP-1310](https://movai.atlassian.net/browse/BP-1310): Cache configurations and flow dependencies (v3.0.2.5)
- [BP-1330](https://movai.atlassian.net/browse/BP-1330): Implement Async Callbacks (v3.0.2.6)
- [BP-1330](https://movai.atlassian.net/browse/BP-1330): Send commands to Robot async (v3.0.2.7)
- [BP-1310](https://movai.atlassian.net/browse/BP-1310): Enable fetching yamls directly from db instead of cached (v3.0.2.8)
- [BP-1328](https://movai.atlassian.net/browse/BP-1328): Add TTL to robot parameters (v3.0.2.9)

# v3.0.1
- [BP-1322](https://movai.atlassian.net/browse/BP-1322): Move WSRedisSub and Var_Subscriber

# v3.0.0 (same as v2.5.0.35)
- [BP-1319](https://movai.atlassian.net/browse/BP-1319): Move development to main branch
- Merge `releases/2.5.0` into `main` to bring history<|MERGE_RESOLUTION|>--- conflicted
+++ resolved
@@ -1,4 +1,3 @@
-<<<<<<< HEAD
 # vTBD
 - [BP-1456](https://movai.atlassian.net/browse/BP-1456): Add support for user language configuration
   - Introduced `language` attribute for `BaseUser` and `InternalUser` models.
@@ -6,14 +5,12 @@
   - Updated JSON schemas (`InternalUser.json` and `User.json`) to include the `Language` field.
   - Added getter and setter for the `language` property in `BaseUser`.
  
-=======
 # v3.6.0
 - [BP-1472](https://movai.atlassian.net/browse/BP-1472): Import / remove / remove Translation scope
 
 # v3.5.1
 - [BP-1476](https://movai.atlassian.net/browse/BP-1476): tools.backup root-path (-r) parameter is not working
 
->>>>>>> 8c6af279
 # v3.5.0
 - [BP-1463](https://movai.atlassian.net/browse/BP-1463): Create translation scope
 
