<<<<<<< HEAD
# vTBD
- [BP-1548](https://movai.atlassian.net/browse/BP-1548): Await check_permissions
  - InternalUser has permission to update itself.
=======
# v3.16.0
- [BP-1471](https://movai.atlassian.net/browse/BP-1471): Create API to remove robot (Migrate old remove robot API)
>>>>>>> faf9ccf2

# v3.15.0
- [BP-1545](https://movai.atlassian.net/browse/BP-1545): Remove old Alerts implementation

# v3.14.0
- [BP-1460](https://movai.atlassian.net/browse/BP-1460): API to expose fleet information

# v3.13.0
- [BP-1539](https://movai.atlassian.net/browse/BP-1539): API for alert status and to get list of active alerts

# v3.12.2
- [BP-1115](https://movai.atlassian.net/browse/BP-1115): Losen aiohttp dep due to fixes in aiohttp==3.8.4
  - From [aiohttp==3.8.4](https://docs.aiohttp.org/en/latest/changes.html#id278):
    - Fixed ConnectionResetError not being raised after client disconnection in SSL environments.
      - This has impact server side, where the handler would remain running

# v3.12.1
- [BP-1531](https://movai.atlassian.net/browse/BP-1531): Failing to update alerts templates

# v3.12.0
- [BP-1530](https://movai.atlassian.net/browse/BP-1530): Add validation for alert placeholder arguments
  - Add tests

# v3.11.0
- [BP-1518](https://movai.atlassian.net/browse/BP-1518): Create alerts history API
  - Use pydantic classes
  - Add FleetRobot.name_to_id

# v3.10.1
- [BP-1519](https://movai.atlassian.net/browse/BP-1519): Edit Alert schema

# v3.10.0
- [BP-1521](https://movai.atlassian.net/browse/BP-1521): Logic to activate and deactivate alert
- [BP-1520](https://movai.atlassian.net/browse/BP-1520): Deactivate alerts on start / stop flow

# v3.9.1
- [BP-1488](https://movai.atlassian.net/browse/BP-1488): Translation PO file name separator is valid for metadata name

# v3.9.0
- [BP-1462](https://movai.atlassian.net/browse/BP-1462): Translation implementation
  - Add tool to collect logs to be translated

# v3.8.0
- [BP-1462](https://movai.atlassian.net/browse/BP-1462): Translation implementation
  - Singleton - lock only on first instantiation
  - Add `subscribe_by_args_decoded` to simplify subscription

# v3.7.1
- [BP-1470](https://movai.atlassian.net/browse/BP-1470): Move DEFAULT_LANGUAGE to central location

# v3.7.0
- [BP-1456](https://movai.atlassian.net/browse/BP-1456): Add support for user language configuration
  - Introduced `language` attribute for `BaseUser` and `InternalUser` models.
  - Added validation for `language` using `VALID_LANGUAGES` from `movai_core_shared.consts`.
  - Updated JSON schemas (`InternalUser.json` and `User.json`) to include the `Language` field.
  - Added getter and setter for the `language` property in `BaseUser`.

# v3.6.0
- [BP-1472](https://movai.atlassian.net/browse/BP-1472): Import / remove / remove Translation scope

# v3.5.1
- [BP-1476](https://movai.atlassian.net/browse/BP-1476): tools.backup root-path (-r) parameter is not working

# v3.5.0
- [BP-1463](https://movai.atlassian.net/browse/BP-1463): Create translation scope

# v3.4.1
- Fix mobdata usage (missing 1 required positional argument: 'args')

# v3.4.0
- Add pylint, remove deadcode (dalapi, protocols, packagefile)
- Remove Git classes

# v3.3.1
- Fix version number, the version still includes [BP-1441](https://movai.atlassian.net/browse/BP-1441): Operator does not have permission to get scene

# v3.2.10
- **Disregard version, the version number went from 3.3.0 to 3.2.10 by mistake**
- [BP-1441](https://movai.atlassian.net/browse/BP-1441): Operator does not have permission to get scene

# v3.3.0
- [DP-1843](https://movai.atlassian.net/browse/DP-1843): Create mobdata

# v3.2.9
- [BP-1429](https://movai.atlassian.net/browse/BP-1429): Enable tests using docker compose in dal

# v3.2.8
- [BP-1390](https://movai.atlassian.net/browse/BP-1434): Caching of flow's node dependencies.

# v3.2.7
- [BP-1434](https://movai.atlassian.net/browse/BP-1434): Duplicated logs on spawner

# v3.2.6
- [BP-1420](https://movai.atlassian.net/browse/BP-1420): Initial cleanup on backup tool

# v3.2.5
- [BP-1311](https://movai.atlassian.net/browse/BP-1311): Backend taking long to delete document / error in response

# v3.2.4
- Add tests using docker compose
- Only get TTL if already in attributes
- Allow setting TTL using add("Parameter", ...) syntax

# v3.2.3
- [BP-1365](https://movai.atlassian.net/browse/BP-1365): Fix call to get_param

# v3.2.2
- [BP-1328](https://movai.atlassian.net/browse/BP-1328): Improve TTL on Robot parameters

# v3.2.1
- [BP-1303](https://movai.atlassian.net/browse/BP-1303): Rosparam.get_param() of a disabled parameter returns the value instead of None

# v3.1.2
- [BP-1405](https://movai.atlassian.net/browse/BP-1405): Backeng logs an error if someone tries to login with a user that does not exist

# v3.1.1
- [BP-1399](https://movai.atlassian.net/browse/BP-1399): Format code

# v3.1.0
- [BP-1312](https://movai.atlassian.net/browse/BP-1312): Validation of ability for non-super user to run callbacks is broken

# v3.0.5
- Revert BP-1310
- [RP-3269](https://movai.atlassian.net/browse/RP-3269): Have HFM working on the real lab (v3.0.5.3)
  - Add robot type and robot model to robot class

# v3.0.4
- [BP-1371](https://movai.atlassian.net/browse/BP-1371): NameError: name 'gd' is not defined

# v3.0.3
- [BP-1360](https://movai.atlassian.net/browse/BP-1360): Metrics no longer available when running cloud function

# v3.0.2
- [BP-1339](https://movai.atlassian.net/browse/BP-1339): Migrate data-access-layer to py-workflow@v2
- [BP-1342](https://movai.atlassian.net/browse/BP-1342): Move the middleware and GD_Callback from gd-node (v3.0.2.3)
- Review Node set_type (v3.0.2.4)
- [BP-1310](https://movai.atlassian.net/browse/BP-1310): Cache configurations and flow dependencies (v3.0.2.5)
- [BP-1330](https://movai.atlassian.net/browse/BP-1330): Implement Async Callbacks (v3.0.2.6)
- [BP-1330](https://movai.atlassian.net/browse/BP-1330): Send commands to Robot async (v3.0.2.7)
- [BP-1310](https://movai.atlassian.net/browse/BP-1310): Enable fetching yamls directly from db instead of cached (v3.0.2.8)
- [BP-1328](https://movai.atlassian.net/browse/BP-1328): Add TTL to robot parameters (v3.0.2.9)

# v3.0.1
- [BP-1322](https://movai.atlassian.net/browse/BP-1322): Move WSRedisSub and Var_Subscriber

# v3.0.0 (same as v2.5.0.35)
- [BP-1319](https://movai.atlassian.net/browse/BP-1319): Move development to main branch
- Merge `releases/2.5.0` into `main` to bring history<|MERGE_RESOLUTION|>--- conflicted
+++ resolved
@@ -1,11 +1,9 @@
-<<<<<<< HEAD
 # vTBD
 - [BP-1548](https://movai.atlassian.net/browse/BP-1548): Await check_permissions
   - InternalUser has permission to update itself.
-=======
+
 # v3.16.0
 - [BP-1471](https://movai.atlassian.net/browse/BP-1471): Create API to remove robot (Migrate old remove robot API)
->>>>>>> faf9ccf2
 
 # v3.15.0
 - [BP-1545](https://movai.atlassian.net/browse/BP-1545): Remove old Alerts implementation
