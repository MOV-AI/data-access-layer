<<<<<<< HEAD
# vTBD
- [BP-1441](https://movai.atlassian.net/browse/BP-1441): Operator does not have permission to get scene

=======
# v3.3.0
- [DP-1843](https://movai.atlassian.net/browse/DP-1843): Create mobdata
>>>>>>> 3b99b73d
# v3.2.9
- [BP-1429](https://movai.atlassian.net/browse/BP-1429): Enable tests using docker compose in dal

# v3.2.8
- [BP-1390](https://movai.atlassian.net/browse/BP-1434): Caching of flow's node dependencies.

# v3.2.7
- [BP-1434](https://movai.atlassian.net/browse/BP-1434): Duplicated logs on spawner

# v3.2.6
- [BP-1420](https://movai.atlassian.net/browse/BP-1420): Initial cleanup on backup tool

# v3.2.5
- [BP-1311](https://movai.atlassian.net/browse/BP-1311): Backend taking long to delete document / error in response

# v3.2.4
- Add tests using docker compose
- Only get TTL if already in attributes
- Allow setting TTL using add("Parameter", ...) syntax

# v3.2.3
- [BP-1365](https://movai.atlassian.net/browse/BP-1365): Fix call to get_param

# v3.2.2
- [BP-1328](https://movai.atlassian.net/browse/BP-1328): Improve TTL on Robot parameters

# v3.2.1
- [BP-1303](https://movai.atlassian.net/browse/BP-1303): Rosparam.get_param() of a disabled parameter returns the value instead of None

# v3.1.2
- [BP-1405](https://movai.atlassian.net/browse/BP-1405): Backeng logs an error if someone tries to login with a user that does not exist

# v3.1.1
- [BP-1399](https://movai.atlassian.net/browse/BP-1399): Format code

# v3.1.0
- [BP-1312](https://movai.atlassian.net/browse/BP-1312): Validation of ability for non-super user to run callbacks is broken

# v3.0.5
- Revert BP-1310
- [RP-3269](https://movai.atlassian.net/browse/RP-3269): Have HFM working on the real lab (v3.0.5.3)
  - Add robot type and robot model to robot class

# v3.0.4
- [BP-1371](https://movai.atlassian.net/browse/BP-1371): NameError: name 'gd' is not defined

# v3.0.3
- [BP-1360](https://movai.atlassian.net/browse/BP-1360): Metrics no longer available when running cloud function

# v3.0.2
- [BP-1339](https://movai.atlassian.net/browse/BP-1339): Migrate data-access-layer to py-workflow@v2
- [BP-1342](https://movai.atlassian.net/browse/BP-1342): Move the middleware and GD_Callback from gd-node (v3.0.2.3)
- Review Node set_type (v3.0.2.4)
- [BP-1310](https://movai.atlassian.net/browse/BP-1310): Cache configurations and flow dependencies (v3.0.2.5)
- [BP-1330](https://movai.atlassian.net/browse/BP-1330): Implement Async Callbacks (v3.0.2.6)
- [BP-1330](https://movai.atlassian.net/browse/BP-1330): Send commands to Robot async (v3.0.2.7)
- [BP-1310](https://movai.atlassian.net/browse/BP-1310): Enable fetching yamls directly from db instead of cached (v3.0.2.8)
- [BP-1328](https://movai.atlassian.net/browse/BP-1328): Add TTL to robot parameters (v3.0.2.9)

# v3.0.1
- [BP-1322](https://movai.atlassian.net/browse/BP-1322): Move WSRedisSub and Var_Subscriber

# v3.0.0 (same as v2.5.0.35)
- [BP-1319](https://movai.atlassian.net/browse/BP-1319): Move development to main branch
- Merge `releases/2.5.0` into `main` to bring history<|MERGE_RESOLUTION|>--- conflicted
+++ resolved
@@ -1,11 +1,9 @@
-<<<<<<< HEAD
 # vTBD
 - [BP-1441](https://movai.atlassian.net/browse/BP-1441): Operator does not have permission to get scene
 
-=======
 # v3.3.0
 - [DP-1843](https://movai.atlassian.net/browse/DP-1843): Create mobdata
->>>>>>> 3b99b73d
+
 # v3.2.9
 - [BP-1429](https://movai.atlassian.net/browse/BP-1429): Enable tests using docker compose in dal
 
