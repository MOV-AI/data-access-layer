[build-system]
requires = [
    "setuptools>=61",
    "setuptools-scm>=8.0",
]
build-backend = "setuptools.build_meta"

[project]
name = "data-access-layer"
<<<<<<< HEAD
version = "3.2.10.0"
=======
version = "3.3.0.2"
>>>>>>> 3b99b73d
authors = [
    {name = "Backend team", email = "backend@mov.ai"},
]
description = "Data access layer."
readme = "README.md"
requires-python = ">=3.8"
classifiers = [
    "Programming Language :: Python :: 3",
]
dependencies = [
    "aioredis==1.3.1",
    "aiohttp==3.8.1",
    "deepdiff==4.0.9",
    "gitpython==3.1.30",
    "jsonschema==3.2.0",
    "miracle-acl==0.0.4.post1",
    "pyjwt==1.7.1",
    "python-box==4.0.4",
    "redis==3.3.11",
    "yarl>=1.7.2",
    "pyros-genmsg==0.5.8",
    "rospkg==1.4.0",
    "py3rosmsgs==1.18.2",
    "cachetools==5.3.1",
    "movai-core-shared>=3.1.2.2"
]

[project.urls]
Repository = "https://github.com/MOV-AI/data-access-layer"

[project.scripts]
dal_backup = "dal.tools.backup:main"
mobdata = "dal.tools.mobdata:main"
edit_yaml = "dal.tools.edit_yaml:main"
secret_key = "dal.tools.secret_key:main"

[tool.setuptools.packages.find]
include = ["dal*"]
exclude = ["dal.tests*"]

[tool.setuptools.package-data]
dal = [
    'dal/validation/schema/1.0/*.json',
    'dal/validation/schema/2.0/*.json',
    'dal/validation/schema/2.4/*.json',
    'dal/validation/schema/2.4/common/*.json',
]

[tool.black]
line-length = 100

[tool.bumpversion]
<<<<<<< HEAD
current_version = "3.2.10.0"
=======
current_version = "3.3.0.2"
>>>>>>> 3b99b73d
parse = "(?P<major>\\d+)\\.(?P<minor>\\d+)\\.(?P<patch>\\d+)?(\\.(?P<build>\\d+))?"
serialize = ["{major}.{minor}.{patch}.{build}"]

[[tool.bumpversion.files]]
filename = "pyproject.toml"
search = 'version = "{current_version}"'
replace = 'version = "{new_version}"'
regex = true

[[tool.bumpversion.files]]
filename = "CHANGELOG.md"
search = '# vTBD'
serialize = ["{major}.{minor}.{patch}"]
replace = "# v{new_version}"
regex = true
ignore_missing_version = true<|MERGE_RESOLUTION|>--- conflicted
+++ resolved
@@ -7,11 +7,7 @@
 
 [project]
 name = "data-access-layer"
-<<<<<<< HEAD
 version = "3.2.10.0"
-=======
-version = "3.3.0.2"
->>>>>>> 3b99b73d
 authors = [
     {name = "Backend team", email = "backend@mov.ai"},
 ]
@@ -64,11 +60,7 @@
 line-length = 100
 
 [tool.bumpversion]
-<<<<<<< HEAD
 current_version = "3.2.10.0"
-=======
-current_version = "3.3.0.2"
->>>>>>> 3b99b73d
 parse = "(?P<major>\\d+)\\.(?P<minor>\\d+)\\.(?P<patch>\\d+)?(\\.(?P<build>\\d+))?"
 serialize = ["{major}.{minor}.{patch}.{build}"]
 
