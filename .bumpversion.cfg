[bumpversion]
<<<<<<< HEAD
current_version = 2.4.1-37
=======
current_version = 2.5.0-12
>>>>>>> 9057ea34
commit = True
message = 
	[SKIP] Automatic version bump {current_version} -> {new_version}
tag = True
tag_message = 
	Automatic version bump {current_version} -> {new_version}
parse = (?P<major>\d+)\.(?P<minor>\d+)\.(?P<patch>\d+)?(\-(?P<build>\d+))?
serialize = 
	{major}.{minor}.{patch}-{build}

[bumpversion:file:setup.py]<|MERGE_RESOLUTION|>--- conflicted
+++ resolved
@@ -1,9 +1,5 @@
 [bumpversion]
-<<<<<<< HEAD
 current_version = 2.4.1-37
-=======
-current_version = 2.5.0-12
->>>>>>> 9057ea34
 commit = True
 message = 
 	[SKIP] Automatic version bump {current_version} -> {new_version}
