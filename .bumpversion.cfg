--- conflicted
+++ resolved
@@ -1,9 +1,5 @@
 [bumpversion]
-<<<<<<< HEAD
-current_version = 2.4.1-0
-=======
 current_version = 2.4.1-1
->>>>>>> 027ae7a4
 commit = True
 message = 
 	[SKIP] Automatic version bump {current_version} -> {new_version}
