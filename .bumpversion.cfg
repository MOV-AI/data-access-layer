[bumpversion]
<<<<<<< HEAD
current_version = 1.0.0-8
=======
current_version = 1.0.0-9
>>>>>>> a516dae5
commit = True
message = 
	[SKIP] Automatic version bump {current_version} -> {new_version}
tag = True
tag_message = 
	Automatic version bump {current_version} -> {new_version}
parse = (?P<major>\d+)\.(?P<minor>\d+)\.(?P<patch>\d+)?(\-(?P<build>\d+))?
serialize = 
	{major}.{minor}.{patch}-{build}
	{major}.{minor}.{patch}

[bumpversion:file:setup.py]<|MERGE_RESOLUTION|>--- conflicted
+++ resolved
@@ -1,9 +1,5 @@
 [bumpversion]
-<<<<<<< HEAD
-current_version = 1.0.0-8
-=======
 current_version = 1.0.0-9
->>>>>>> a516dae5
 commit = True
 message = 
 	[SKIP] Automatic version bump {current_version} -> {new_version}
